# Copyright 2020 QuantumBlack Visual Analytics Limited
#
# Licensed under the Apache License, Version 2.0 (the "License");
# you may not use this file except in compliance with the License.
# You may obtain a copy of the License at
#
#     http://www.apache.org/licenses/LICENSE-2.0
#
# THE SOFTWARE IS PROVIDED "AS IS", WITHOUT WARRANTY OF ANY KIND,
# EXPRESS OR IMPLIED, INCLUDING BUT NOT LIMITED TO THE WARRANTIES
# OF MERCHANTABILITY, FITNESS FOR A PARTICULAR PURPOSE, AND
# NONINFRINGEMENT. IN NO EVENT WILL THE LICENSOR OR OTHER CONTRIBUTORS
# BE LIABLE FOR ANY CLAIM, DAMAGES, OR OTHER LIABILITY, WHETHER IN AN
# ACTION OF CONTRACT, TORT OR OTHERWISE, ARISING FROM, OUT OF, OR IN
# CONNECTION WITH THE SOFTWARE OR THE USE OR OTHER DEALINGS IN THE SOFTWARE.
#
# The QuantumBlack Visual Analytics Limited ("QuantumBlack") name and logo
# (either separately or in combination, "QuantumBlack Trademarks") are
# trademarks of QuantumBlack. The License does not grant you any right or
# license to the QuantumBlack Trademarks. You may not use the QuantumBlack
# Trademarks or any confusingly similar mark as a trademark for your product,
# or use the QuantumBlack Trademarks in any other manner that might cause
# confusion in the marketplace, including but not limited to in advertising,
# on websites, or on software.
#
# See the License for the specific language governing permissions and
# limitations under the License.

"""Project hooks."""
from typing import Any, Dict, Iterable, Optional

from kedro.config import ConfigLoader
from kedro.framework.hooks import hook_impl
from kedro.io import DataCatalog
from kedro.pipeline import Pipeline
<<<<<<< HEAD
from kedro.versioning import Journal
{%- if cookiecutter.include_example == "True" %}

from {{ cookiecutter.python_package }}.pipelines import data_engineering as de
from {{ cookiecutter.python_package }}.pipelines import data_science as ds{%- endif %}
=======
>>>>>>> 5e627cf7


class ProjectHooks:
    @hook_impl
    def register_pipelines(self) -> Dict[str, Pipeline]:
        """Register the project's pipeline.

        Returns:
            A mapping from a pipeline name to a ``Pipeline`` object.

        """

        return {"__default__": Pipeline([])}

    @hook_impl
    def register_config_loader(self, conf_paths: Iterable[str]) -> ConfigLoader:
        return ConfigLoader(conf_paths)

    @hook_impl
    def register_catalog(
        self,
        catalog: Optional[Dict[str, Dict[str, Any]]],
        credentials: Dict[str, Dict[str, Any]],
        load_versions: Dict[str, str],
        save_version: str,
        journal: Journal,
    ) -> DataCatalog:
        return DataCatalog.from_config(
            catalog, credentials, load_versions, save_version, journal
        )


project_hooks = ProjectHooks()<|MERGE_RESOLUTION|>--- conflicted
+++ resolved
@@ -33,14 +33,7 @@
 from kedro.framework.hooks import hook_impl
 from kedro.io import DataCatalog
 from kedro.pipeline import Pipeline
-<<<<<<< HEAD
 from kedro.versioning import Journal
-{%- if cookiecutter.include_example == "True" %}
-
-from {{ cookiecutter.python_package }}.pipelines import data_engineering as de
-from {{ cookiecutter.python_package }}.pipelines import data_science as ds{%- endif %}
-=======
->>>>>>> 5e627cf7
 
 
 class ProjectHooks:
