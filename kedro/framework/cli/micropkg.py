--- conflicted
+++ resolved
@@ -1,9 +1,5 @@
 """A collection of CLI commands for working with Kedro micro-packages."""
-<<<<<<< HEAD
 # ruff: noqa: I001
-=======
-# noqa: I001 # https://github.com/kedro-org/kedro/pull/2634
->>>>>>> b0c725ba
 from __future__ import annotations
 
 import logging
