--- conflicted
+++ resolved
@@ -224,11 +224,7 @@
     root_logger.addHandler(rich_handler)
     var = "dummy"
     with pytest.raises(TypeError):
-<<<<<<< HEAD
         root_logger.warning("dummy %s", var, extra={"rich_format": "invalid_arg"})
-=======
-        root_logger.warning("dummy %s", var, extra={"rich_format": "invalid_arg"})
-
 
 def test_rich_format_with_list(capsys, mocker):
     root_logger = logging.getLogger()
@@ -266,5 +262,4 @@
     with pytest.raises(
         TypeError, match="rich_format only accept non-empty list as an argument"
     ):
-        root_logger.warning("value: %s", "val", extra={"rich_format": "red"})
->>>>>>> bc4cd674
+        root_logger.warning("value: %s", "val", extra={"rich_format": "red"})