--- conflicted
+++ resolved
@@ -12,25 +12,10 @@
 test:
 	pytest --numprocesses 4 --dist loadfile
 
-<<<<<<< HEAD
-test-no-spark:
-	pytest --no-cov --ignore tests/extras/datasets/spark --numprocesses 4 --dist loadfile
-
-test-sequential:
-	pytest tests --cov-config pyproject.toml
-
-test-no-spark-sequential:
-	pytest tests --no-cov --ignore tests/extras/datasets/spark
-
-test-no-datasets:
-	pytest --no-cov --ignore tests/extras/datasets/ --numprocesses 4 --dist loadfile
-
 show-coverage:
 	coverage html --show-contexts || true
 	open htmlcov/index.html
 
-=======
->>>>>>> d884f45c
 e2e-tests:
 	behave --tags=-skip
 
