--- conflicted
+++ resolved
@@ -337,16 +337,14 @@
     executor: py38
     steps: [pip_compile]
 
-<<<<<<< HEAD
+  pip_compile_39:
+    executor: py39
+    steps: [pip_compile]
+
   run_kedro_viz:
     docker:
       - image: spotify/alpine # for bash and curl
     steps: [run_viz_build]
-=======
-  pip_compile_39:
-    executor: py39
-    steps: [pip_compile]
->>>>>>> 7c537f91
 
   all_circleci_checks_succeeded:
     docker:
@@ -486,15 +484,12 @@
       - win_pip_compile_39
       - win_e2e_tests_37
       - win_e2e_tests_38
-<<<<<<< HEAD
+      - win_e2e_tests_39
       - run_kedro_viz:
           filters:
             branches:
               only:
                 - master
-=======
-      - win_e2e_tests_39
->>>>>>> 7c537f91
       - all_circleci_checks_succeeded:
           requires:
             - unit_tests_37
