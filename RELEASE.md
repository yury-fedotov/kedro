# Upcoming Release 0.19.0

## Major features and improvements

## Bug fixes and other changes

## Breaking changes to the API

### DataSets
* Reduced constructor arguments for `APIDataSet` by replacing most arguments with a single constructor argument `load_args`. This makes it more consistent with other Kedro DataSets and the underlying `requests` API, and automatically enables the full configuration domain: stream, certificates, proxies, and more.

### CLI
* Removed deprecated `kedro docs` command.

### Other
* Removed deprecated `kedro.extras.ColorHandler`.
* The Kedro IPython extension is no longer available as `%load_ext kedro.extras.extensions.ipython`; use `%load_ext kedro.ipython` instead.
* Anonymous nodes are given default names of the form `<function_name>([in1;in2;...]) -> [out1;out2;...]`, with the names of inputs and outputs separated by semicolons.

## Migration guide from Kedro 0.18.* to 0.19.*

<<<<<<< HEAD
# Upcoming Release 0.18.6

## Major features and improvements

## Bug fixes and other changes

## Breaking changes to the API

# Release 0.18.5
=======
### DataSets

* If you use `APIDataSet`, move all `requests` specific arguments (e.g. `params`, `headers`), except for `url` and `method`, to under `load_args`.


# Upcoming Release 0.18.5
>>>>>>> 50666241

## Major features and improvements
* Added new `OmegaConfigLoader` which uses `OmegaConf` for loading and merging configuration.
* Added the `--conf-source` option to `kedro run`, allowing users to specify a source for project configuration for the run.
* Added `omegaconf` syntax as option for `--params`. Keys and values can now be separated by colons or equals signs.
* Added support for generator functions as nodes, i.e. using `yield` instead of return.
  * Enable chunk-wise processing in nodes with generator functions.
  * Save node outputs after every `yield` before proceeding with next chunk.
* Fixed incorrect parsing of Azure Data Lake Storage Gen2 URIs used in datasets.
* Added support for loading credentials from environment variables using `OmegaConfigLoader`.
* Added new `--namespace` flag to `kedro run` to enable filtering by node namespace.
* Added a new argument `node` for all four dataset hooks.
* Added the `kedro run` flags `--nodes`, `--tags`, and `--load-versions` to replace `--node`, `--tag`, and `--load-version`.

## Bug fixes and other changes
* Commas surrounded by square brackets (only possible for nodes with default names) will no longer split the arguments to `kedro run` options which take a list of nodes as inputs (`--from-nodes` and `--to-nodes`).
* Fixed bug where `micropkg` manifest section in `pyproject.toml` isn't recognised as allowed configuration.
* Fixed bug causing `load_ipython_extension` not to register the `%reload_kedro` line magic when called in a directory that does not contain a Kedro project.
* Added `anyconfig`'s `ac_context` parameter to `kedro.config.commons` module functions for more flexible `ConfigLoader` customizations.
* Change reference to `kedro.pipeline.Pipeline` object throughout test suite with `kedro.modular_pipeline.pipeline` factory.
* Fixed bug causing the `after_dataset_saved` hook only to be called for one output dataset when multiple are saved in a single node and async saving is in use.
* Log level for "Credentials not found in your Kedro project config" was changed from `WARNING` to `DEBUG`.
* Added safe extraction of tar files in `micropkg pull` to fix vulnerability caused by [CVE-2007-4559](https://github.com/advisories/GHSA-gw9q-c7gh-j9vm).
* Documentation improvements
    * Bug fix in table font size
    * Updated API docs links for datasets
    * Improved CLI docs for `kedro run`
    * Revised documentation for visualisation to build plots and for experiment tracking
    * Added example for loading external credentials to the Hooks documentation

## Breaking changes to the API

## Community contributions
Many thanks to the following Kedroids for contributing PRs to this release:

* [adamfrly](https://github.com/adamfrly)
* [corymaklin](https://github.com/corymaklin)
* [Emiliopb](https://github.com/Emiliopb)
* [grhaonan](https://github.com/grhaonan)
* [JStumpp](https://github.com/JStumpp)
* [michalbrys](https://github.com/michalbrys)
* [sbrugman](https://github.com/sbrugman)

## Upcoming deprecations for Kedro 0.19.0
* `project_version` will be deprecated in `pyproject.toml` please use `kedro_init_version` instead.
* Deprecated `kedro run` flags `--node`, `--tag`, and `--load-version` in favour of `--nodes`, `--tags`, and `--load-versions`.

# Release 0.18.4

## Major features and improvements
* Make Kedro instantiate datasets from `kedro_datasets` with higher priority than `kedro.extras.datasets`. `kedro_datasets` is the namespace for the new `kedro-datasets` python package.
* The config loader objects now implement `UserDict` and the configuration is accessed through `conf_loader['catalog']`.
* You can configure config file patterns through `settings.py` without creating a custom config loader.
* Added the following new datasets:

| Type                                 | Description                                                                | Location                      |
| ------------------------------------ | -------------------------------------------------------------------------- | ----------------------------- |
| `svmlight.SVMLightDataSet` | Work with svmlight/libsvm files using scikit-learn library | `kedro.extras.datasets.svmlight` |
| `video.VideoDataSet`                 | Read and write video files from a filesystem                               | `kedro.extras.datasets.video` |
| `video.video_dataset.SequenceVideo`  | Create a video object from an iterable sequence to use with `VideoDataSet` | `kedro.extras.datasets.video` |
| `video.video_dataset.GeneratorVideo` | Create a video object from a generator to use with `VideoDataSet`          | `kedro.extras.datasets.video` |
* Implemented support for a functional definition of schema in `dask.ParquetDataSet` to work with the `dask.to_parquet` API.

## Bug fixes and other changes
* Fixed `kedro micropkg pull` for packages on PyPI.
* Fixed `format` in `save_args` for `SparkHiveDataSet`, previously it didn't allow you to save it as delta format.
* Fixed save errors in `TensorFlowModelDataset` when used without versioning; previously, it wouldn't overwrite an existing model.
* Added support for `tf.device` in `TensorFlowModelDataset`.
* Updated error message for `VersionNotFoundError` to handle insufficient permission issues for cloud storage.
* Updated Experiment Tracking docs with working examples.
* Updated MatplotlibWriter Dataset, TextDataset, plotly.PlotlyDataSet and plotly.JSONDataSet docs with working examples.
* Modified implementation of the Kedro IPython extension to use `local_ns` rather than a global variable.
* Refactored `ShelveStore` to its own module to ensure multiprocessing works with it.
* `kedro.extras.datasets.pandas.SQLQueryDataSet` now takes optional argument `execution_options`.
* Removed `attrs` upper bound to support newer versions of Airflow.
* Bumped the lower bound for the `setuptools` dependency to <=61.5.1.

## Minor breaking changes to the API

## Upcoming deprecations for Kedro 0.19.0
* `kedro test` and `kedro lint` will be deprecated.

## Documentation
* Revised the Introduction to shorten it
* Revised the Get Started section to remove unnecessary information and clarify the learning path
* Updated the spaceflights tutorial to simplify the later stages and clarify what the reader needed to do in each phase
* Moved some pages that covered advanced materials into more appropriate sections
* Moved visualisation into its own section
* Fixed a bug that degraded user experience: the table of contents is now sticky when you navigate between pages
* Added redirects where needed on ReadTheDocs for legacy links and bookmarks

## Contributions from the Kedroid community
We are grateful to the following for submitting PRs that contributed to this release: [jstammers](https://github.com/jstammers), [FlorianGD](https://github.com/FlorianGD), [yash6318](https://github.com/yash6318), [carlaprv](https://github.com/carlaprv), [dinotuku](https://github.com/dinotuku), [williamcaicedo](https://github.com/williamcaicedo), [avan-sh](https://github.com/avan-sh), [Kastakin](https://github.com/Kastakin), [amaralbf](https://github.com/amaralbf), [BSGalvan](https://github.com/BSGalvan), [levimjoseph](https://github.com/levimjoseph), [daniel-falk](https://github.com/daniel-falk), [clotildeguinard](https://github.com/clotildeguinard), [avsolatorio](https://github.com/avsolatorio), and [picklejuicedev](https://github.com/picklejuicedev) for comments and input to documentation changes

# Release 0.18.3

## Major features and improvements
* Implemented autodiscovery of project pipelines. A pipeline created with `kedro pipeline create <pipeline_name>` can now be accessed immediately without needing to explicitly register it in `src/<package_name>/pipeline_registry.py`, either individually by name (e.g. `kedro run --pipeline=<pipeline_name>`) or as part of the combined default pipeline (e.g. `kedro run`). By default, the simplified `register_pipelines()` function in `pipeline_registry.py` looks like:

    ```python
    def register_pipelines() -> Dict[str, Pipeline]:
        """Register the project's pipelines.

        Returns:
            A mapping from pipeline names to ``Pipeline`` objects.
        """
        pipelines = find_pipelines()
        pipelines["__default__"] = sum(pipelines.values())
        return pipelines
    ```

* The Kedro IPython extension should now be loaded with `%load_ext kedro.ipython`.
* The line magic `%reload_kedro` now accepts keywords arguments, e.g. `%reload_kedro --env=prod`.
* Improved resume pipeline suggestion for `SequentialRunner`, it will backtrack the closest persisted inputs to resume.

## Bug fixes and other changes

* Changed default `False` value for rich logging `show_locals`, to make sure credentials and other sensitive data isn't shown in logs.
* Rich traceback handling is disabled on Databricks so that exceptions now halt execution as expected. This is a workaround for a [bug in `rich`](https://github.com/Textualize/rich/issues/2455).
* When using `kedro run -n [some_node]`, if `some_node` is missing a namespace the resulting error message will suggest the correct node name.
* Updated documentation for `rich` logging.
* Updated Prefect deployment documentation to allow for reruns with saved versioned datasets.
* The Kedro IPython extension now surfaces errors when it cannot load a Kedro project.
* Relaxed `delta-spark` upper bound to allow compatibility with Spark 3.1.x and 3.2.x.
* Added `gdrive` to list of cloud protocols, enabling Google Drive paths for datasets.
* Added svg logo resource for ipython kernel.

## Upcoming deprecations for Kedro 0.19.0
* The Kedro IPython extension will no longer be available as `%load_ext kedro.extras.extensions.ipython`; use `%load_ext kedro.ipython` instead.
* `kedro jupyter convert`, `kedro build-docs`, `kedro build-reqs` and `kedro activate-nbstripout` will be deprecated.

# Release 0.18.2

## Major features and improvements
* Added `abfss` to list of cloud protocols, enabling abfss paths.
* Kedro now uses the [Rich](https://github.com/Textualize/rich) library to format terminal logs and tracebacks.
* The file `conf/base/logging.yml` is now optional. See [our documentation](https://kedro.readthedocs.io/en/0.18.2/logging/logging.html) for details.
* Introduced a `kedro.starters` entry point. This enables plugins to create custom starter aliases used by `kedro starter list` and `kedro new`.
* Reduced the `kedro new` prompts to just one question asking for the project name.

## Bug fixes and other changes
* Bumped `pyyaml` upper bound to make Kedro compatible with the [pyodide](https://pyodide.org/en/stable/usage/loading-packages.html#micropip) stack.
* Updated project template's Sphinx configuration to use `myst_parser` instead of `recommonmark`.
* Reduced number of log lines by changing the logging level from `INFO` to `DEBUG` for low priority messages.
* Kedro's framework-side logging configuration no longer performs file-based logging. Hence superfluous `info.log`/`errors.log` files are no longer created in your project root, and running Kedro on read-only file systems such as Databricks Repos is now possible.
* The `root` logger is now set to the Python default level of `WARNING` rather than `INFO`. Kedro's logger is still set to emit `INFO` level messages.
* `SequentialRunner` now has consistent execution order across multiple runs with sorted nodes.
* Bumped the upper bound for the Flake8 dependency to <5.0.
* `kedro jupyter notebook/lab` no longer reuses a Jupyter kernel.
* Required `cookiecutter>=2.1.1` to address a [known command injection vulnerability](https://security.snyk.io/vuln/SNYK-PYTHON-COOKIECUTTER-2414281).
* The session store no longer fails if a username cannot be found with `getpass.getuser`.
* Added generic typing for `AbstractDataSet` and `AbstractVersionedDataSet` as well as typing to all datasets.
* Rendered the deployment guide flowchart as a Mermaid diagram, and added Dask.

## Minor breaking changes to the API
* The module `kedro.config.default_logger` no longer exists; default logging configuration is now set automatically through `kedro.framework.project.LOGGING`. Unless you explicitly import `kedro.config.default_logger` you do not need to make any changes.

## Upcoming deprecations for Kedro 0.19.0
* `kedro.extras.ColorHandler` will be removed in 0.19.0.

# Release 0.18.1

## Major features and improvements
* Added a new hook `after_context_created` that passes the `KedroContext` instance as `context`.
* Added a new CLI hook `after_command_run`.
* Added more detail to YAML `ParserError` exception error message.
* Added option to `SparkDataSet` to specify a `schema` load argument that allows for supplying a user-defined schema as opposed to relying on the schema inference of Spark.
* The Kedro package no longer contains a built version of the Kedro documentation significantly reducing the package size.

## Bug fixes and other changes
* Removed fatal error from being logged when a Kedro session is created in a directory without git.
* `KedroContext` is now an `attrs`'s frozen class and `config_loader` is available as public attribute.
* Fixed `CONFIG_LOADER_CLASS` validation so that `TemplatedConfigLoader` can be specified in settings.py. Any `CONFIG_LOADER_CLASS` must be a subclass of `AbstractConfigLoader`.
* Added runner name to the `run_params` dictionary used in pipeline hooks.
* Updated [Databricks documentation](https://kedro.readthedocs.io/en/0.18.1/deployment/databricks.html) to include how to get it working with IPython extension and Kedro-Viz.
* Update sections on visualisation, namespacing, and experiment tracking in the spaceflight tutorial to correspond to the complete spaceflights starter.
* Fixed `Jinja2` syntax loading with `TemplatedConfigLoader` using `globals.yml`.
* Removed global `_active_session`, `_activate_session` and `_deactivate_session`. Plugins that need to access objects such as the config loader should now do so through `context` in the new `after_context_created` hook.
* `config_loader` is available as a public read-only attribute of `KedroContext`.
* Made `hook_manager` argument optional for `runner.run`.
* `kedro docs` now opens an online version of the Kedro documentation instead of a locally built version.

## Upcoming deprecations for Kedro 0.19.0
* `kedro docs` will be removed in 0.19.0.

## Upcoming deprecations for Kedro 0.19.0
* `kedro docs` will be removed in 0.19.0.


# Release 0.18.0

## TL;DR ✨
Kedro 0.18.0 strives to reduce the complexity of the project template and get us closer to a stable release of the framework. We've introduced the full [micro-packaging workflow](https://kedro.readthedocs.io/en/0.18.0/nodes_and_pipelines/micro_packaging.html) 📦, which allows you to import packages, utility functions and existing pipelines into your Kedro project. [Integration with IPython and Jupyter](https://kedro.readthedocs.io/en/0.18.0/tools_integration/ipython.html) has been streamlined in preparation for enhancements to Kedro's interactive workflow. Additionally, the release comes with long-awaited Python 3.9 and 3.10 support 🐍.

## Major features and improvements

### Framework
* Added `kedro.config.abstract_config.AbstractConfigLoader` as an abstract base class for all `ConfigLoader` implementations. `ConfigLoader` and `TemplatedConfigLoader` now inherit directly from this base class.
* Streamlined the `ConfigLoader.get` and `TemplatedConfigLoader.get` API and delegated the actual `get` method functional implementation to the `kedro.config.common` module.
* The `hook_manager` is no longer a global singleton. The `hook_manager` lifecycle is now managed by the `KedroSession`, and a new `hook_manager` will be created every time a `session` is instantiated.
* Added support for specifying parameters mapping in `pipeline()` without the `params:` prefix.
* Added new API `Pipeline.filter()` (previously in `KedroContext._filter_pipeline()`) to filter parts of a pipeline.
* Added `username` to Session store for logging during Experiment Tracking.
* A packaged Kedro project can now be imported and run from another Python project as following:
```python
from my_package.__main__ import main

main(
    ["--pipleine", "my_pipeline"]
)  # or just main() if no parameters are needed for the run
```

### Project template
* Removed `cli.py` from the Kedro project template. By default, all CLI commands, including `kedro run`, are now defined on the Kedro framework side. You can still define custom CLI commands by creating your own `cli.py`.
* Removed `hooks.py` from the Kedro project template. Registration hooks have been removed in favour of `settings.py` configuration, but you can still define execution timeline hooks by creating your own `hooks.py`.
* Removed `.ipython` directory from the Kedro project template. The IPython/Jupyter workflow no longer uses IPython profiles; it now uses an IPython extension.
* The default `kedro` run configuration environment names can now be set in `settings.py` using the `CONFIG_LOADER_ARGS` variable. The relevant keyword arguments to supply are `base_env` and `default_run_env`, which are set to `base` and `local` respectively by default.

### DataSets
* Added the following new datasets:

| Type                      | Description                                                   | Location                         |
| ------------------------- | ------------------------------------------------------------- | -------------------------------- |
| `pandas.XMLDataSet`       | Read XML into Pandas DataFrame. Write Pandas DataFrame to XML | `kedro.extras.datasets.pandas`   |
| `networkx.GraphMLDataSet` | Work with NetworkX using GraphML files                        | `kedro.extras.datasets.networkx` |
| `networkx.GMLDataSet`     | Work with NetworkX using Graph Modelling Language files       | `kedro.extras.datasets.networkx` |
| `redis.PickleDataSet`     | loads/saves data from/to a Redis database                     | `kedro.extras.datasets.redis`    |

* Added `partitionBy` support and exposed `save_args` for `SparkHiveDataSet`.
* Exposed `open_args_save` in `fs_args` for `pandas.ParquetDataSet`.
* Refactored the `load` and `save` operations for `pandas` datasets in order to leverage `pandas` own API and delegate `fsspec` operations to them. This reduces the need to have our own `fsspec` wrappers.
* Merged `pandas.AppendableExcelDataSet` into `pandas.ExcelDataSet`.
* Added `save_args` to `feather.FeatherDataSet`.

### Jupyter and IPython integration
* The [only recommended way to work with Kedro in Jupyter or IPython is now the Kedro IPython extension](https://kedro.readthedocs.io/en/0.18.0/tools_integration/ipython.html). Managed Jupyter instances should load this via `%load_ext kedro.ipython` and use the line magic `%reload_kedro`.
* `kedro ipython` launches an IPython session that preloads the Kedro IPython extension.
* `kedro jupyter notebook/lab` creates a custom Jupyter kernel that preloads the Kedro IPython extension and launches a notebook with that kernel selected. There is no longer a need to specify `--all-kernels` to show all available kernels.

### Dependencies
* Bumped the minimum version of `pandas` to 1.3. Any `storage_options` should continue to be specified under `fs_args` and/or `credentials`.
* Added support for Python 3.9 and 3.10, dropped support for Python 3.6.
* Updated `black` dependency in the project template to a non pre-release version.

### Other
* Documented distribution of Kedro pipelines with Dask.

## Breaking changes to the API

### Framework
* Removed `RegistrationSpecs` and its associated `register_config_loader` and `register_catalog` hook specifications in favour of `CONFIG_LOADER_CLASS`/`CONFIG_LOADER_ARGS` and `DATA_CATALOG_CLASS` in `settings.py`.
* Removed deprecated functions `load_context` and `get_project_context`.
* Removed deprecated `CONF_SOURCE`, `package_name`, `pipeline`, `pipelines`, `config_loader` and `io` attributes from `KedroContext` as well as the deprecated `KedroContext.run` method.
* Added the `PluginManager` `hook_manager` argument to `KedroContext` and the `Runner.run()` method, which will be provided by the `KedroSession`.
* Removed the public method `get_hook_manager()` and replaced its functionality by `_create_hook_manager()`.
* Enforced that only one run can be successfully executed as part of a `KedroSession`. `run_id` has been renamed to `session_id` as a result.

### Configuration loaders
* The `settings.py` setting `CONF_ROOT` has been renamed to `CONF_SOURCE`. Default value of `conf` remains unchanged.
* `ConfigLoader` and `TemplatedConfigLoader` argument `conf_root` has been renamed to `conf_source`.
* `extra_params` has been renamed to `runtime_params` in `kedro.config.config.ConfigLoader` and `kedro.config.templated_config.TemplatedConfigLoader`.
* The environment defaulting behaviour has been removed from `KedroContext` and is now implemented in a `ConfigLoader` class (or equivalent) with the `base_env` and `default_run_env` attributes.

### DataSets
* `pandas.ExcelDataSet` now uses `openpyxl` engine instead of `xlrd`.
* `pandas.ParquetDataSet` now calls `pd.to_parquet()` upon saving. Note that the argument `partition_cols` is not supported.
* `spark.SparkHiveDataSet` API has been updated to reflect `spark.SparkDataSet`. The `write_mode=insert` option has also been replaced with `write_mode=append` as per Spark styleguide. This change addresses [Issue 725](https://github.com/kedro-org/kedro/issues/725) and [Issue 745](https://github.com/kedro-org/kedro/issues/745). Additionally, `upsert` mode now leverages `checkpoint` functionality and requires a valid `checkpointDir` be set for current `SparkContext`.
* `yaml.YAMLDataSet` can no longer save a `pandas.DataFrame` directly, but it can save a dictionary. Use `pandas.DataFrame.to_dict()` to convert your `pandas.DataFrame` to a dictionary before you attempt to save it to YAML.
* Removed `open_args_load` and `open_args_save` from the following datasets:
  * `pandas.CSVDataSet`
  * `pandas.ExcelDataSet`
  * `pandas.FeatherDataSet`
  * `pandas.JSONDataSet`
  * `pandas.ParquetDataSet`
* `storage_options` are now dropped if they are specified under `load_args` or `save_args` for the following datasets:
  * `pandas.CSVDataSet`
  * `pandas.ExcelDataSet`
  * `pandas.FeatherDataSet`
  * `pandas.JSONDataSet`
  * `pandas.ParquetDataSet`
* Renamed `lambda_data_set`, `memory_data_set`, and `partitioned_data_set` to `lambda_dataset`, `memory_dataset`, and `partitioned_dataset`, respectively, in `kedro.io`.
* The dataset `networkx.NetworkXDataSet` has been renamed to `networkx.JSONDataSet`.

### CLI
* Removed `kedro install` in favour of `pip install -r src/requirements.txt` to install project dependencies.
* Removed `--parallel` flag from `kedro run` in favour of `--runner=ParallelRunner`. The `-p` flag is now an alias for `--pipeline`.
* `kedro pipeline package` has been replaced by `kedro micropkg package` and, in addition to the `--alias` flag used to rename the package, now accepts a module name and path to the pipeline or utility module to package, relative to `src/<package_name>/`. The `--version` CLI option has been removed in favour of setting a `__version__` variable in the micro-package's `__init__.py` file.
* `kedro pipeline pull` has been replaced by `kedro micropkg pull` and now also supports `--destination` to provide a location for pulling the package.
* Removed `kedro pipeline list` and `kedro pipeline describe` in favour of `kedro registry list` and `kedro registry describe`.
* `kedro package` and `kedro micropkg package` now save `egg` and `whl` or `tar` files in the `<project_root>/dist` folder (previously `<project_root>/src/dist`).
* Changed the behaviour of `kedro build-reqs` to compile requirements from `requirements.txt` instead of `requirements.in` and save them to `requirements.lock` instead of `requirements.txt`.
* `kedro jupyter notebook/lab` no longer accept `--all-kernels` or `--idle-timeout` flags. `--all-kernels` is now the default behaviour.
* `KedroSession.run` now raises `ValueError` rather than `KedroContextError` when the pipeline contains no nodes. The same `ValueError` is raised when there are no matching tags.
* `KedroSession.run` now raises `ValueError` rather than `KedroContextError` when the pipeline name doesn't exist in the pipeline registry.

### Other
* Added namespace to parameters in a modular pipeline, which addresses [Issue 399](https://github.com/kedro-org/kedro/issues/399).
* Switched from packaging pipelines as wheel files to tar archive files compressed with gzip (`.tar.gz`).
* Removed decorator API from `Node` and `Pipeline`, as well as the modules `kedro.extras.decorators` and `kedro.pipeline.decorators`.
* Removed transformer API from `DataCatalog`, as well as the modules `kedro.extras.transformers` and `kedro.io.transformers`.
* Removed the `Journal` and `DataCatalogWithDefault`.
* Removed `%init_kedro` IPython line magic, with its functionality incorporated into `%reload_kedro`. This means that if `%reload_kedro` is called with a filepath, that will be set as default for subsequent calls.

## Migration guide from Kedro 0.17.* to 0.18.*

### Hooks
* Remove any existing `hook_impl` of the `register_config_loader` and `register_catalog` methods from `ProjectHooks` in `hooks.py` (or custom alternatives).
* If you use `run_id` in the `after_catalog_created` hook, replace it with `save_version` instead.
* If you use `run_id` in any of the `before_node_run`, `after_node_run`, `on_node_error`, `before_pipeline_run`, `after_pipeline_run` or `on_pipeline_error` hooks, replace it with `session_id` instead.

### `settings.py` file
* If you use a custom config loader class such as `kedro.config.TemplatedConfigLoader`, alter `CONFIG_LOADER_CLASS` to specify the class and `CONFIG_LOADER_ARGS` to specify keyword arguments. If not set, these default to `kedro.config.ConfigLoader` and an empty dictionary respectively.
* If you use a custom data catalog class, alter `DATA_CATALOG_CLASS` to specify the class. If not set, this defaults to `kedro.io.DataCatalog`.
* If you have a custom config location (i.e. not `conf`), update `CONF_ROOT` to `CONF_SOURCE` and set it to a string with the expected configuration location. If not set, this defaults to `"conf"`.

### Modular pipelines
* If you use any modular pipelines with parameters, make sure they are declared with the correct namespace. See example below:

For a given pipeline:
```python
active_pipeline = pipeline(
    pipe=[
        node(
            func=some_func,
            inputs=["model_input_table", "params:model_options"],
            outputs=["**my_output"],
        ),
        ...,
    ],
    inputs="model_input_table",
    namespace="candidate_modelling_pipeline",
)
```

The parameters should look like this:

```diff
-model_options:
-    test_size: 0.2
-    random_state: 8
-    features:
-    - engines
-    - passenger_capacity
-    - crew
+candidate_modelling_pipeline:
+    model_options:
+      test_size: 0.2
+      random_state: 8
+      features:
+        - engines
+        - passenger_capacity
+        - crew

```
* Optional: You can now remove all `params:` prefix when supplying values to `parameters` argument in a `pipeline()` call.
* If you pull modular pipelines with `kedro pipeline pull my_pipeline --alias other_pipeline`, now use `kedro micropkg pull my_pipeline --alias pipelines.other_pipeline` instead.
* If you package modular pipelines with `kedro pipeline package my_pipeline`, now use `kedro micropkg package pipelines.my_pipeline` instead.
* Similarly, if you package any modular pipelines using `pyproject.toml`, you should modify the keys to include the full module path, and wrapped in double-quotes, e.g:

```diff
[tool.kedro.micropkg.package]
-data_engineering = {destination = "path/to/here"}
-data_science = {alias = "ds", env = "local"}
+"pipelines.data_engineering" = {destination = "path/to/here"}
+"pipelines.data_science" = {alias = "ds", env = "local"}

[tool.kedro.micropkg.pull]
-"s3://my_bucket/my_pipeline" = {alias = "aliased_pipeline"}
+"s3://my_bucket/my_pipeline" = {alias = "pipelines.aliased_pipeline"}
```

### DataSets
* If you use `pandas.ExcelDataSet`, make sure you have `openpyxl` installed in your environment. This is automatically installed if you specify `kedro[pandas.ExcelDataSet]==0.18.0` in your `requirements.txt`. You can uninstall `xlrd` if you were only using it for this dataset.
* If you use`pandas.ParquetDataSet`, pass pandas saving arguments directly to `save_args` instead of nested in `from_pandas` (e.g. `save_args = {"preserve_index": False}` instead of `save_args = {"from_pandas": {"preserve_index": False}}`).
* If you use `spark.SparkHiveDataSet` with `write_mode` option set to `insert`, change this to `append` in line with the Spark styleguide. If you use `spark.SparkHiveDataSet` with `write_mode` option set to `upsert`, make sure that your `SparkContext` has a valid `checkpointDir` set either by `SparkContext.setCheckpointDir` method or directly in the `conf` folder.
* If you use `pandas~=1.2.0` and pass `storage_options` through `load_args` or `savs_args`, specify them under `fs_args` or via `credentials` instead.
* If you import from `kedro.io.lambda_data_set`, `kedro.io.memory_data_set`, or `kedro.io.partitioned_data_set`, change the import to `kedro.io.lambda_dataset`, `kedro.io.memory_dataset`, or `kedro.io.partitioned_dataset`, respectively (or import the dataset directly from `kedro.io`).
* If you have any `pandas.AppendableExcelDataSet` entries in your catalog, replace them with `pandas.ExcelDataSet`.
* If you have any `networkx.NetworkXDataSet` entries in your catalog, replace them with `networkx.JSONDataSet`.

### Other
* Edit any scripts containing `kedro pipeline package --version` to use `kedro micropkg package` instead. If you wish to set a specific pipeline package version, set the `__version__` variable in the pipeline package's `__init__.py` file.
* To run a pipeline in parallel, use `kedro run --runner=ParallelRunner` rather than `--parallel` or `-p`.
* If you call `ConfigLoader` or `TemplatedConfigLoader` directly, update the keyword arguments `conf_root` to `conf_source` and `extra_params` to `runtime_params`.
* If you use `KedroContext` to access `ConfigLoader`, use `settings.CONFIG_LOADER_CLASS` to access the currently used `ConfigLoader` instead.
* The signature of `KedroContext` has changed and now needs `config_loader` and `hook_manager` as additional arguments of type `ConfigLoader` and `PluginManager` respectively.

# Release 0.17.7

## Major features and improvements
* `pipeline` now accepts `tags` and a collection of `Node`s and/or `Pipeline`s rather than just a single `Pipeline` object. `pipeline` should be used in preference to `Pipeline` when creating a Kedro pipeline.
* `pandas.SQLTableDataSet` and `pandas.SQLQueryDataSet` now only open one connection per database, at instantiation time (therefore at catalog creation time), rather than one per load/save operation.
* Added new command group, `micropkg`, to replace `kedro pipeline pull` and `kedro pipeline package` with `kedro micropkg pull` and `kedro micropkg package` for Kedro 0.18.0. `kedro micropkg package` saves packages to `project/dist` while `kedro pipeline package` saves packages to `project/src/dist`.

## Bug fixes and other changes
* Added tutorial documentation for [experiment tracking](https://kedro.readthedocs.io/en/0.17.7/08_logging/02_experiment_tracking.html).
* Added [Plotly dataset documentation](https://kedro.readthedocs.io/en/0.17.7/03_tutorial/05_visualise_pipeline.html#visualise-plotly-charts-in-kedro-viz).
* Added the upper limit `pandas<1.4` to maintain compatibility with `xlrd~=1.0`.
* Bumped the `Pillow` minimum version requirement to 9.0 (Python 3.7+ only) following [CVE-2022-22817](https://cve.mitre.org/cgi-bin/cvename.cgi?name=CVE-2022-22817).
* Fixed `PickleDataSet` to be copyable and hence work with the parallel runner.
* Upgraded `pip-tools`, which is used by `kedro build-reqs`, to 6.5 (Python 3.7+ only). This `pip-tools` version is compatible with `pip>=21.2`, including the most recent releases of `pip`. Python 3.6 users should continue to use `pip-tools` 6.4 and `pip<22`.
* Added `astro-iris` as alias for `astro-airlow-iris`, so that old tutorials can still be followed.
* Added details about [Kedro's Technical Steering Committee and governance model](https://kedro.readthedocs.io/en/0.17.7/14_contribution/technical_steering_committee.html).

## Upcoming deprecations for Kedro 0.18.0
* `kedro pipeline pull` and `kedro pipeline package` will be deprecated. Please use `kedro micropkg` instead.


# Release 0.17.6

## Major features and improvements
* Added `pipelines` global variable to IPython extension, allowing you to access the project's pipelines in `kedro ipython` or `kedro jupyter notebook`.
* Enabled overriding nested parameters with `params` in CLI, i.e. `kedro run --params="model.model_tuning.booster:gbtree"` updates parameters to `{"model": {"model_tuning": {"booster": "gbtree"}}}`.
* Added option to `pandas.SQLQueryDataSet` to specify a `filepath` with a SQL query, in addition to the current method of supplying the query itself in the `sql` argument.
* Extended `ExcelDataSet` to support saving Excel files with multiple sheets.
* Added the following new datasets:

| Type                      | Description                                                                                                            | Location                       |
| ------------------------- | ---------------------------------------------------------------------------------------------------------------------- | ------------------------------ |
| `plotly.JSONDataSet`      | Works with plotly graph object Figures (saves as json file)                                                            | `kedro.extras.datasets.plotly` |
| `pandas.GenericDataSet`   | Provides a 'best effort' facility to read / write any format provided by the `pandas` library                          | `kedro.extras.datasets.pandas` |
| `pandas.GBQQueryDataSet`  | Loads data from a Google Bigquery table using provided SQL query                                                       | `kedro.extras.datasets.pandas` |
| `spark.DeltaTableDataSet` | Dataset designed to handle Delta Lake Tables and their CRUD-style operations, including `update`, `merge` and `delete` | `kedro.extras.datasets.spark`  |

## Bug fixes and other changes
* Fixed an issue where `kedro new --config config.yml` was ignoring the config file when `prompts.yml` didn't exist.
* Added documentation for `kedro viz --autoreload`.
* Added support for arbitrary backends (via importable module paths) that satisfy the `pickle` interface to `PickleDataSet`.
* Added support for `sum` syntax for connecting pipeline objects.
* Upgraded `pip-tools`, which is used by `kedro build-reqs`, to 6.4. This `pip-tools` version requires `pip>=21.2` while [adding support for `pip>=21.3`](https://github.com/jazzband/pip-tools/pull/1501). To upgrade `pip`, please refer to [their documentation](https://pip.pypa.io/en/stable/installing/#upgrading-pip).
* Relaxed the bounds on the `plotly` requirement for `plotly.PlotlyDataSet` and the `pyarrow` requirement for `pandas.ParquetDataSet`.
* `kedro pipeline package <pipeline>` now raises an error if the `<pipeline>` argument doesn't look like a valid Python module path (e.g. has `/` instead of `.`).
* Added new `overwrite` argument to `PartitionedDataSet` and `MatplotlibWriter` to enable deletion of existing partitions and plots on dataset `save`.
* `kedro pipeline pull` now works when the project requirements contains entries such as `-r`, `--extra-index-url` and local wheel files ([Issue #913](https://github.com/kedro-org/kedro/issues/913)).
* Fixed slow startup because of catalog processing by reducing the exponential growth of extra processing during `_FrozenDatasets` creations.
* Removed `.coveragerc` from the Kedro project template. `coverage` settings are now given in `pyproject.toml`.
* Fixed a bug where packaging or pulling a modular pipeline with the same name as the project's package name would throw an error (or silently pass without including the pipeline source code in the wheel file).
* Removed unintentional dependency on `git`.
* Fixed an issue where nested pipeline configuration was not included in the packaged pipeline.
* Deprecated the "Thanks for supporting contributions" section of release notes to simplify the contribution process; Kedro 0.17.6 is the last release that includes this. This process has been replaced with the [automatic GitHub feature](https://github.com/kedro-org/kedro/graphs/contributors).
* Fixed a bug where the version on the tracking datasets didn't match the session id and the versions of regular versioned datasets.
* Fixed an issue where datasets in `load_versions` that are not found in the data catalog would silently pass.
* Altered the string representation of nodes so that node inputs/outputs order is preserved rather than being alphabetically sorted.
* Update `APIDataSet` to accept `auth` through `credentials` and allow any iterable for `auth`.

## Upcoming deprecations for Kedro 0.18.0
* `kedro.extras.decorators` and `kedro.pipeline.decorators` are being deprecated in favour of Hooks.
* `kedro.extras.transformers` and `kedro.io.transformers` are being deprecated in favour of Hooks.
* The `--parallel` flag on `kedro run` is being removed in favour of `--runner=ParallelRunner`. The `-p` flag will change to be an alias for `--pipeline`.
* `kedro.io.DataCatalogWithDefault` is being deprecated, to be removed entirely in 0.18.0.

## Thanks for supporting contributions
[Deepyaman Datta](https://github.com/deepyaman),
[Brites](https://github.com/brites101),
[Manish Swami](https://github.com/ManishS6),
[Avaneesh Yembadi](https://github.com/avan-sh),
[Zain Patel](https://github.com/mzjp2),
[Simon Brugman](https://github.com/sbrugman),
[Kiyo Kunii](https://github.com/921kiyo),
[Benjamin Levy](https://github.com/BenjaminLevyQB),
[Louis de Charsonville](https://github.com/louisdecharson),
[Simon Picard](https://github.com/simonpicard)

# Release 0.17.5

## Major features and improvements
* Added new CLI group `registry`, with the associated commands `kedro registry list` and `kedro registry describe`, to replace `kedro pipeline list` and `kedro pipeline describe`.
* Added support for dependency management at a modular pipeline level. When a pipeline with `requirements.txt` is packaged, its dependencies are embedded in the modular pipeline wheel file. Upon pulling the pipeline, Kedro will append dependencies to the project's `requirements.in`. More information is available in [our documentation](https://kedro.readthedocs.io/en/0.17.5/06_nodes_and_pipelines/03_modular_pipelines.html).
* Added support for bulk packaging/pulling modular pipelines using `kedro pipeline package/pull --all` and `pyproject.toml`.
* Removed `cli.py` from the Kedro project template. By default all CLI commands, including `kedro run`, are now defined on the Kedro framework side. These can be overridden in turn by a plugin or a `cli.py` file in your project. A packaged Kedro project will respect the same hierarchy when executed with `python -m my_package`.
* Removed `.ipython/profile_default/startup/` from the Kedro project template in favour of `.ipython/profile_default/ipython_config.py` and the `kedro.extras.extensions.ipython`.
* Added support for `dill` backend to `PickleDataSet`.
* Imports are now refactored at `kedro pipeline package` and `kedro pipeline pull` time, so that _aliasing_ a modular pipeline doesn't break it.
* Added the following new datasets to support basic Experiment Tracking:

| Type                      | Description                                              | Location                         |
| ------------------------- | -------------------------------------------------------- | -------------------------------- |
| `tracking.MetricsDataSet` | Dataset to track numeric metrics for experiment tracking | `kedro.extras.datasets.tracking` |
| `tracking.JSONDataSet`    | Dataset to track data for experiment tracking            | `kedro.extras.datasets.tracking` |

## Bug fixes and other changes
* Bumped minimum required `fsspec` version to 2021.04.
* Fixed the `kedro install` and `kedro build-reqs` flows when uninstalled dependencies are present in a project's `settings.py`, `context.py` or `hooks.py` ([Issue #829](https://github.com/kedro-org/kedro/issues/829)).
* Imports are now refactored at `kedro pipeline package` and `kedro pipeline pull` time, so that _aliasing_ a modular pipeline doesn't break it.

## Minor breaking changes to the API
* Pinned `dynaconf` to `<3.1.6` because the method signature for `_validate_items` changed which is used in Kedro.

## Upcoming deprecations for Kedro 0.18.0
* `kedro pipeline list` and `kedro pipeline describe` are being deprecated in favour of new commands `kedro registry list ` and `kedro registry describe`.
* `kedro install` is being deprecated in favour of using `pip install -r src/requirements.txt` to install project dependencies.

## Thanks for supporting contributions
[Moussa Taifi](https://github.com/moutai),
[Deepyaman Datta](https://github.com/deepyaman)

# Release 0.17.4

## Major features and improvements
* Added the following new datasets:

| Type                   | Description                                                 | Location                       |
| ---------------------- | ----------------------------------------------------------- | ------------------------------ |
| `plotly.PlotlyDataSet` | Works with plotly graph object Figures (saves as json file) | `kedro.extras.datasets.plotly` |

## Bug fixes and other changes
* Defined our set of Kedro Principles! Have a read through [our docs](https://kedro.readthedocs.io/en/0.17.4/12_faq/03_kedro_principles.html).
* `ConfigLoader.get()` now raises a `BadConfigException`, with a more helpful error message, if a configuration file cannot be loaded (for instance due to wrong syntax or poor formatting).
* `run_id` now defaults to `save_version` when `after_catalog_created` is called, similarly to what happens during a `kedro run`.
* Fixed a bug where `kedro ipython` and `kedro jupyter notebook` didn't work if the `PYTHONPATH` was already set.
* Update the IPython extension to allow passing `env` and `extra_params` to `reload_kedro`  similar to how the IPython script works.
* `kedro info` now outputs if a plugin has any `hooks` or `cli_hooks` implemented.
* `PartitionedDataSet` now supports lazily materializing data on save.
* `kedro pipeline describe` now defaults to the `__default__` pipeline when no pipeline name is provided and also shows the namespace the nodes belong to.
* Fixed an issue where spark.SparkDataSet with enabled versioning would throw a VersionNotFoundError when using databricks-connect from a remote machine and saving to dbfs filesystem.
* `EmailMessageDataSet` added to doctree.
* When node inputs do not pass validation, the error message is now shown as the most recent exception in the traceback ([Issue #761](https://github.com/kedro-org/kedro/issues/761)).
* `kedro pipeline package` now only packages the parameter file that exactly matches the pipeline name specified and the parameter files in a directory with the pipeline name.
* Extended support to newer versions of third-party dependencies ([Issue #735](https://github.com/kedro-org/kedro/issues/735)).
* Ensured consistent references to `model input` tables in accordance with our Data Engineering convention.
* Changed behaviour where `kedro pipeline package` takes the pipeline package version, rather than the kedro package version. If the pipeline package version is not present, then the package version is used.
* Launched [GitHub Discussions](https://github.com/kedro-org/kedro/discussions/) and [Kedro Discord Server](https://discord.gg/akJDeVaxnB)
* Improved error message when versioning is enabled for a dataset previously saved as non-versioned ([Issue #625](https://github.com/kedro-org/kedro/issues/625)).

## Minor breaking changes to the API

## Upcoming deprecations for Kedro 0.18.0

## Thanks for supporting contributions
[Lou Kratz](https://github.com/lou-k),
[Lucas Jamar](https://github.com/lucasjamar)

# Release 0.17.3

## Major features and improvements
* Kedro plugins can now override built-in CLI commands.
* Added a `before_command_run` hook for plugins to add extra behaviour before Kedro CLI commands run.
* `pipelines` from `pipeline_registry.py` and `register_pipeline` hooks are now loaded lazily when they are first accessed, not on startup:

    ```python
    from kedro.framework.project import pipelines

    print(pipelines["__default__"])  # pipeline loading is only triggered here
    ```

## Bug fixes and other changes
* `TemplatedConfigLoader` now correctly inserts default values when no globals are supplied.
* Fixed a bug where the `KEDRO_ENV` environment variable had no effect on instantiating the `context` variable in an iPython session or a Jupyter notebook.
* Plugins with empty CLI groups are no longer displayed in the Kedro CLI help screen.
* Duplicate commands will no longer appear twice in the Kedro CLI help screen.
* CLI commands from sources with the same name will show under one list in the help screen.
* The setup of a Kedro project, including adding src to path and configuring settings, is now handled via the `bootstrap_project` method.
* `configure_project` is invoked if a `package_name` is supplied to `KedroSession.create`. This is added for backward-compatibility purpose to support a workflow that creates `Session` manually. It will be removed in `0.18.0`.
* Stopped swallowing up all `ModuleNotFoundError` if `register_pipelines` not found, so that a more helpful error message will appear when a dependency is missing, e.g. [Issue #722](https://github.com/kedro-org/kedro/issues/722).
* When `kedro new` is invoked using a configuration yaml file, `output_dir` is no longer a required key; by default the current working directory will be used.
* When `kedro new` is invoked using a configuration yaml file, the appropriate `prompts.yml` file is now used for validating the provided configuration. Previously, validation was always performed against the kedro project template `prompts.yml` file.
* When a relative path to a starter template is provided, `kedro new` now generates user prompts to obtain configuration rather than supplying empty configuration.
* Fixed error when using starters on Windows with Python 3.7 (Issue [#722](https://github.com/kedro-org/kedro/issues/722)).
* Fixed decoding error of config files that contain accented characters by opening them for reading in UTF-8.
* Fixed an issue where `after_dataset_loaded` run would finish before a dataset is actually loaded when using `--async` flag.

## Upcoming deprecations for Kedro 0.18.0

* `kedro.versioning.journal.Journal` will be removed.
* The following properties on `kedro.framework.context.KedroContext` will be removed:
  * `io` in favour of `KedroContext.catalog`
  * `pipeline` (equivalent to `pipelines["__default__"]`)
  * `pipelines` in favour of `kedro.framework.project.pipelines`

# Release 0.17.2

## Major features and improvements
* Added support for `compress_pickle` backend to `PickleDataSet`.
* Enabled loading pipelines without creating a `KedroContext` instance:

    ```python
    from kedro.framework.project import pipelines

    print(pipelines)
    ```

* Projects generated with kedro>=0.17.2:
  - should define pipelines in `pipeline_registry.py` rather than `hooks.py`.
  - when run as a package, will behave the same as `kedro run`

## Bug fixes and other changes
* If `settings.py` is not importable, the errors will be surfaced earlier in the process, rather than at runtime.

## Minor breaking changes to the API
* `kedro pipeline list` and `kedro pipeline describe` no longer accept redundant `--env` parameter.
* `from kedro.framework.cli.cli import cli` no longer includes the `new` and `starter` commands.

## Upcoming deprecations for Kedro 0.18.0

* `kedro.framework.context.KedroContext.run` will be removed in release 0.18.0.

## Thanks for supporting contributions
[Sasaki Takeru](https://github.com/takeru)

# Release 0.17.1

## Major features and improvements
* Added `env` and `extra_params` to `reload_kedro()` line magic.
* Extended the `pipeline()` API to allow strings and sets of strings as `inputs` and `outputs`, to specify when a dataset name remains the same (not namespaced).
* Added the ability to add custom prompts with regexp validator for starters by repurposing `default_config.yml` as `prompts.yml`.
* Added the `env` and `extra_params` arguments to `register_config_loader` hook.
* Refactored the way `settings` are loaded. You will now be able to run:

    ```python
    from kedro.framework.project import settings

    print(settings.CONF_ROOT)
    ```

* Added a check on `kedro.runner.parallel_runner.ParallelRunner` which checks datasets for the `_SINGLE_PROCESS` attribute in the `_validate_catalog` method. If this attribute is set to `True` in an instance of a dataset (e.g. `SparkDataSet`), the `ParallelRunner` will raise an `AttributeError`.
* Any user-defined dataset that should not be used with `ParallelRunner` may now have the `_SINGLE_PROCESS` attribute set to `True`.

## Bug fixes and other changes
* The version of a packaged modular pipeline now defaults to the version of the project package.
* Added fix to prevent new lines being added to pandas CSV datasets.
* Fixed issue with loading a versioned `SparkDataSet` in the interactive workflow.
* Kedro CLI now checks `pyproject.toml` for a `tool.kedro` section before treating the project as a Kedro project.
* Added fix to `DataCatalog::shallow_copy` now it should copy layers.
* `kedro pipeline pull` now uses `pip download` for protocols that are not supported by `fsspec`.
* Cleaned up documentation to fix broken links and rewrite permanently redirected ones.
* Added a `jsonschema` schema definition for the Kedro 0.17 catalog.
* `kedro install` now waits on Windows until all the requirements are installed.
* Exposed `--to-outputs` option in the CLI, throughout the codebase, and as part of hooks specifications.
* Fixed a bug where `ParquetDataSet` wasn't creating parent directories on the fly.
* Updated documentation.

## Breaking changes to the API
* This release has broken the `kedro ipython` and `kedro jupyter` workflows. To fix this, follow the instructions in the migration guide below.
* You will also need to upgrade `kedro-viz` to 3.10.1 if you use the `%run_viz` line magic in Jupyter Notebook.

> *Note:* If you're using the `ipython` [extension](https://kedro.readthedocs.io/en/0.17.1/11_tools_integration/02_ipython.html#ipython-extension) instead, you will not encounter this problem.

## Migration guide
You will have to update the file `<your_project>/.ipython/profile_default/startup/00-kedro-init.py` in order to make `kedro ipython` and/or `kedro jupyter` work. Add the following line before the `KedroSession` is created:

```python
configure_project(metadata.package_name)  # to add

session = KedroSession.create(metadata.package_name, path)
```

Make sure that the associated import is provided in the same place as others in the file:

```python
from kedro.framework.project import configure_project  # to add
from kedro.framework.session import KedroSession
```

## Thanks for supporting contributions
[Mariana Silva](https://github.com/marianansilva),
[Kiyohito Kunii](https://github.com/921kiyo),
[noklam](https://github.com/noklam),
[Ivan Doroshenko](https://github.com/imdoroshenko),
[Zain Patel](https://github.com/mzjp2),
[Deepyaman Datta](https://github.com/deepyaman),
[Sam Hiscox](https://github.com/samhiscoxqb),
[Pascal Brokmeier](https://github.com/pascalwhoop)

# Release 0.17.0

## Major features and improvements

* In a significant change, [we have introduced `KedroSession`](https://kedro.readthedocs.io/en/0.17.0/04_kedro_project_setup/03_session.html) which is responsible for managing the lifecycle of a Kedro run.
* Created a new Kedro Starter: `kedro new --starter=mini-kedro`. It is possible to [use the DataCatalog as a standalone component](https://github.com/kedro-org/kedro-starters/tree/master/mini-kedro) in a Jupyter notebook and transition into the rest of the Kedro framework.
* Added `DatasetSpecs` with Hooks to run before and after datasets are loaded from/saved to the catalog.
* Added a command: `kedro catalog create`. For a registered pipeline, it creates a `<conf_root>/<env>/catalog/<pipeline_name>.yml` configuration file with `MemoryDataSet` datasets for each dataset that is missing from `DataCatalog`.
* Added `settings.py` and `pyproject.toml` (to replace `.kedro.yml`) for project configuration, in line with Python best practice.
* `ProjectContext` is no longer needed, unless for very complex customisations. `KedroContext`, `ProjectHooks` and `settings.py` together implement sensible default behaviour. As a result `context_path` is also now an _optional_ key in `pyproject.toml`.
* Removed `ProjectContext` from `src/<package_name>/run.py`.
* `TemplatedConfigLoader` now supports [Jinja2 template syntax](https://jinja.palletsprojects.com/en/2.11.x/templates/) alongside its original syntax.
* Made [registration Hooks](https://kedro.readthedocs.io/en/0.17.0/07_extend_kedro/02_hooks.html#registration-hooks) mandatory, as the only way to customise the `ConfigLoader` or the `DataCatalog` used in a project. If no such Hook is provided in `src/<package_name>/hooks.py`, a `KedroContextError` is raised. There are sensible defaults defined in any project generated with Kedro >= 0.16.5.

## Bug fixes and other changes

* `ParallelRunner` no longer results in a run failure, when triggered from a notebook, if the run is started using `KedroSession` (`session.run()`).
* `before_node_run` can now overwrite node inputs by returning a dictionary with the corresponding updates.
* Added minimal, black-compatible flake8 configuration to the project template.
* Moved `isort` and `pytest` configuration from `<project_root>/setup.cfg` to `<project_root>/pyproject.toml`.
* Extra parameters are no longer incorrectly passed from `KedroSession` to `KedroContext`.
* Relaxed `pyspark` requirements to allow for installation of `pyspark` 3.0.
* Added a `--fs-args` option to the `kedro pipeline pull` command to specify configuration options for the `fsspec` filesystem arguments used when pulling modular pipelines from non-PyPI locations.
* Bumped maximum required `fsspec` version to 0.9.
* Bumped maximum supported `s3fs` version to 0.5 (`S3FileSystem` interface has changed since 0.4.1 version).

## Deprecations
* In Kedro 0.17.0 we have deleted the deprecated `kedro.cli` and `kedro.context` modules in favour of `kedro.framework.cli` and `kedro.framework.context` respectively.

## Other breaking changes to the API
* `kedro.io.DataCatalog.exists()` returns `False` when the dataset does not exist, as opposed to raising an exception.
* The pipeline-specific `catalog.yml` file is no longer automatically created for modular pipelines when running `kedro pipeline create`. Use `kedro catalog create` to replace this functionality.
* Removed `include_examples` prompt from `kedro new`. To generate boilerplate example code, you should use a Kedro starter.
* Changed the `--verbose` flag from a global command to a project-specific command flag (e.g `kedro --verbose new` becomes `kedro new --verbose`).
* Dropped support of the `dataset_credentials` key in credentials in `PartitionedDataSet`.
* `get_source_dir()` was removed from `kedro/framework/cli/utils.py`.
* Dropped support of `get_config`, `create_catalog`, `create_pipeline`, `template_version`, `project_name` and `project_path` keys by `get_project_context()` function (`kedro/framework/cli/cli.py`).
* `kedro new --starter` now defaults to fetching the starter template matching the installed Kedro version.
* Renamed `kedro_cli.py` to `cli.py` and moved it inside the Python package (`src/<package_name>/`), for a better packaging and deployment experience.
* Removed `.kedro.yml` from the project template and replaced it with `pyproject.toml`.
* Removed `KEDRO_CONFIGS` constant (previously residing in `kedro.framework.context.context`).
* Modified `kedro pipeline create` CLI command to add a boilerplate parameter config file in `conf/<env>/parameters/<pipeline_name>.yml` instead of `conf/<env>/pipelines/<pipeline_name>/parameters.yml`. CLI commands `kedro pipeline delete` / `package` / `pull` were updated accordingly.
* Removed `get_static_project_data` from `kedro.framework.context`.
* Removed `KedroContext.static_data`.
* The `KedroContext` constructor now takes `package_name` as first argument.
* Replaced `context` property on `KedroSession` with `load_context()` method.
* Renamed `_push_session` and `_pop_session` in `kedro.framework.session.session` to `_activate_session` and `_deactivate_session` respectively.
* Custom context class is set via `CONTEXT_CLASS` variable in `src/<your_project>/settings.py`.
* Removed `KedroContext.hooks` attribute. Instead, hooks should be registered in `src/<your_project>/settings.py` under the `HOOKS` key.
* Restricted names given to nodes to match the regex pattern `[\w\.-]+$`.
* Removed `KedroContext._create_config_loader()` and `KedroContext._create_data_catalog()`. They have been replaced by registration hooks, namely `register_config_loader()` and `register_catalog()` (see also [upcoming deprecations](#upcoming_deprecations_for_kedro_0.18.0)).


## Upcoming deprecations for Kedro 0.18.0

* `kedro.framework.context.load_context` will be removed in release 0.18.0.
* `kedro.framework.cli.get_project_context` will be removed in release 0.18.0.
* We've added a `DeprecationWarning` to the decorator API for both `node` and `pipeline`. These will be removed in release 0.18.0. Use Hooks to extend a node's behaviour instead.
* We've added a `DeprecationWarning` to the Transformers API when adding a transformer to the catalog. These will be removed in release 0.18.0. Use Hooks to customise the `load` and `save` methods.

## Thanks for supporting contributions
[Deepyaman Datta](https://github.com/deepyaman),
[Zach Schuster](https://github.com/zschuster)

## Migration guide from Kedro 0.16.* to 0.17.*

**Reminder:** Our documentation on [how to upgrade Kedro](https://kedro.readthedocs.io/en/0.17.0/12_faq/01_faq.html#how-do-i-upgrade-kedro) covers a few key things to remember when updating any Kedro version.

The Kedro 0.17.0 release contains some breaking changes. If you update Kedro to 0.17.0 and then try to work with projects created against earlier versions of Kedro, you may encounter some issues when trying to run `kedro` commands in the terminal for that project. Here's a short guide to getting your projects running against the new version of Kedro.


>*Note*: As always, if you hit any problems, please check out our documentation:
>* [How can I find out more about Kedro?](https://kedro.readthedocs.io/en/0.17.0/12_faq/01_faq.html#how-can-i-find-out-more-about-kedro)
>* [How can I get my questions answered?](https://kedro.readthedocs.io/en/0.17.0/12_faq/01_faq.html#how-can-i-get-my-question-answered).

To get an existing Kedro project to work after you upgrade to Kedro 0.17.0, we recommend that you create a new project against Kedro 0.17.0 and move the code from your existing project into it. Let's go through the changes, but first, note that if you create a new Kedro project with Kedro 0.17.0 you will not be asked whether you want to include the boilerplate code for the Iris dataset example. We've removed this option (you should now use a Kedro starter if you want to create a project that is pre-populated with code).

To create a new, blank Kedro 0.17.0 project to drop your existing code into, you can create one, as always, with `kedro new`. We also recommend creating a new virtual environment for your new project, or you might run into conflicts with existing dependencies.

* **Update `pyproject.toml`**: Copy the following three keys from the `.kedro.yml` of your existing Kedro project into the `pyproject.toml` file of your new Kedro 0.17.0 project:


    ```toml
    [tools.kedro]
    package_name = "<package_name>"
    project_name = "<project_name>"
    project_version = "0.17.0"
    ```

Check your source directory. If you defined a different source directory (`source_dir`), make sure you also move that to `pyproject.toml`.


* **Copy files from your existing project**:

  + Copy subfolders of `project/src/project_name/pipelines` from existing to new project
  + Copy subfolders of `project/src/test/pipelines` from existing to new project
  + Copy the requirements your project needs into `requirements.txt` and/or `requirements.in`.
  + Copy your project configuration from the `conf` folder. Take note of the new locations needed for modular pipeline configuration (move it from `conf/<env>/pipeline_name/catalog.yml` to `conf/<env>/catalog/pipeline_name.yml` and likewise for `parameters.yml`).
  + Copy from the `data/` folder of your existing project, if needed, into the same location in your new project.
  + Copy any Hooks from `src/<package_name>/hooks.py`.

* **Update your new project's README and docs as necessary**.

* **Update `settings.py`**: For example, if you specified additional Hook implementations in `hooks`, or listed plugins under `disable_hooks_by_plugin` in your `.kedro.yml`, you will need to move them to `settings.py` accordingly:

    ```python
    from <package_name>.hooks import MyCustomHooks, ProjectHooks

    HOOKS = (ProjectHooks(), MyCustomHooks())

    DISABLE_HOOKS_FOR_PLUGINS = ("my_plugin1",)
    ```

* **Migration for `node` names**. From 0.17.0 the only allowed characters for node names are letters, digits, hyphens, underscores and/or fullstops. If you have previously defined node names that have special characters, spaces or other characters that are no longer permitted, you will need to rename those nodes.

* **Copy changes to `kedro_cli.py`**. If you previously customised the `kedro run` command or added more CLI commands to your `kedro_cli.py`, you should move them into `<project_root>/src/<package_name>/cli.py`. Note, however, that the new way to run a Kedro pipeline is via a `KedroSession`, rather than using the `KedroContext`:

    ```python
    with KedroSession.create(package_name=...) as session:
        session.run()
    ```

* **Copy changes made to `ConfigLoader`**. If you have defined a custom class, such as `TemplatedConfigLoader`, by overriding `ProjectContext._create_config_loader`, you should move the contents of the function in `src/<package_name>/hooks.py`, under `register_config_loader`.

* **Copy changes made to `DataCatalog`**. Likewise, if you have `DataCatalog` defined with `ProjectContext._create_catalog`, you should copy-paste the contents into `register_catalog`.

* **Optional**: If you have plugins such as [Kedro-Viz](https://github.com/kedro-org/kedro-viz) installed, it's likely that Kedro 0.17.0 won't work with their older versions, so please either upgrade to the plugin's newest version or follow their migration guides.

# Release 0.16.6

## Major features and improvements

* Added documentation with a focus on single machine and distributed environment deployment; the series includes Docker, Argo, Prefect, Kubeflow, AWS Batch, AWS Sagemaker and extends our section on Databricks.
* Added [kedro-starter-spaceflights](https://github.com/kedro-org/kedro-starter-spaceflights/) alias for generating a project: `kedro new --starter spaceflights`.

## Bug fixes and other changes
* Fixed `TypeError` when converting dict inputs to a node made from a wrapped `partial` function.
* `PartitionedDataSet` improvements:
  - Supported passing arguments to the underlying filesystem.
* Improved handling of non-ASCII word characters in dataset names.
  - For example, a dataset named `jalapeño` will be accessible as `DataCatalog.datasets.jalapeño` rather than `DataCatalog.datasets.jalape__o`.
* Fixed `kedro install` for an Anaconda environment defined in `environment.yml`.
* Fixed backwards compatibility with templates generated with older Kedro versions <0.16.5. No longer need to update `.kedro.yml` to use `kedro lint` and `kedro jupyter notebook convert`.
* Improved documentation.
* Added documentation using MinIO with Kedro.
* Improved error messages for incorrect parameters passed into a node.
* Fixed issue with saving a `TensorFlowModelDataset` in the HDF5 format with versioning enabled.
* Added missing `run_result` argument in `after_pipeline_run` Hooks spec.
* Fixed a bug in IPython script that was causing context hooks to be registered twice. To apply this fix to a project generated with an older Kedro version, apply the same changes made in [this PR](https://github.com/kedro-org/kedro-starter-pandas-iris/pull/16) to your `00-kedro-init.py` file.
* Improved documentation.

## Breaking changes to the API

## Thanks for supporting contributions
[Deepyaman Datta](https://github.com/deepyaman), [Bhavya Merchant](https://github.com/bnmerchant), [Lovkush Agarwal](https://github.com/Lovkush-A), [Varun Krishna S](https://github.com/vhawk19), [Sebastian Bertoli](https://github.com/sebastianbertoli), [noklam](https://github.com/noklam), [Daniel Petti](https://github.com/djpetti), [Waylon Walker](https://github.com/waylonwalker), [Saran Balaji C](https://github.com/csaranbalaji)

# Release 0.16.5

## Major features and improvements
* Added the following new datasets.

| Type                        | Description                                                                                             | Location                      |
| --------------------------- | ------------------------------------------------------------------------------------------------------- | ----------------------------- |
| `email.EmailMessageDataSet` | Manage email messages using [the Python standard library](https://docs.python.org/3/library/email.html) | `kedro.extras.datasets.email` |

* Added support for `pyproject.toml` to configure Kedro. `pyproject.toml` is used if `.kedro.yml` doesn't exist (Kedro configuration should be under `[tool.kedro]` section).
* Projects created with this version will have no `pipeline.py`, having been replaced by `hooks.py`.
* Added a set of registration hooks, as the new way of registering library components with a Kedro project:
    * `register_pipelines()`, to replace `_get_pipelines()`
    * `register_config_loader()`, to replace `_create_config_loader()`
    * `register_catalog()`, to replace `_create_catalog()`
These can be defined in `src/<python_package>/hooks.py` and added to `.kedro.yml` (or `pyproject.toml`). The order of execution is: plugin hooks, `.kedro.yml` hooks, hooks in `ProjectContext.hooks`.
* Added ability to disable auto-registered Hooks using `.kedro.yml` (or `pyproject.toml`) configuration file.

## Bug fixes and other changes
* Added option to run asynchronously via the Kedro CLI.
* Absorbed `.isort.cfg` settings into `setup.cfg`.
* Packaging a modular pipeline raises an error if the pipeline directory is empty or non-existent.

## Breaking changes to the API
* `project_name`, `project_version` and `package_name` now have to be defined in `.kedro.yml` for projects using Kedro 0.16.5+.

## Migration Guide
This release has accidentally broken the usage of `kedro lint` and `kedro jupyter notebook convert` on a project template generated with previous versions of Kedro (<=0.16.4). To amend this, please either upgrade to `kedro==0.16.6` or update `.kedro.yml` within your project root directory to include the following keys:

```yaml
project_name: "<your_project_name>"
project_version: "<kedro_version_of_the_project>"
package_name: "<your_package_name>"
```

## Thanks for supporting contributions
[Deepyaman Datta](https://github.com/deepyaman), [Bas Nijholt](https://github.com/basnijholt), [Sebastian Bertoli](https://github.com/sebastianbertoli)

# Release 0.16.4

## Major features and improvements
* Fixed a bug for using `ParallelRunner` on Windows.
* Enabled auto-discovery of hooks implementations coming from installed plugins.

## Bug fixes and other changes
* Fixed a bug for using `ParallelRunner` on Windows.
* Modified `GBQTableDataSet` to load customized results using customized queries from Google Big Query tables.
* Documentation improvements.

## Breaking changes to the API

## Thanks for supporting contributions
[Ajay Bisht](https://github.com/ajb7), [Vijay Sajjanar](https://github.com/vjkr), [Deepyaman Datta](https://github.com/deepyaman), [Sebastian Bertoli](https://github.com/sebastianbertoli), [Shahil Mawjee](https://github.com/s-mawjee), [Louis Guitton](https://github.com/louisguitton), [Emanuel Ferm](https://github.com/eferm)

# Release 0.16.3

## Major features and improvements
* Added the `kedro pipeline pull` CLI command to extract a packaged modular pipeline, and place the contents in a Kedro project.
* Added the `--version` option to `kedro pipeline package` to allow specifying alternative versions to package under.
* Added the `--starter` option to `kedro new` to create a new project from a local, remote or aliased starter template.
* Added the `kedro starter list` CLI command to list all starter templates that can be used to bootstrap a new Kedro project.
* Added the following new datasets.

| Type               | Description                                                                                           | Location                     |
| ------------------ | ----------------------------------------------------------------------------------------------------- | ---------------------------- |
| `json.JSONDataSet` | Work with JSON files using [the Python standard library](https://docs.python.org/3/library/json.html) | `kedro.extras.datasets.json` |

## Bug fixes and other changes
* Removed `/src/nodes` directory from the project template and made `kedro jupyter convert` create it on the fly if necessary.
* Fixed a bug in `MatplotlibWriter` which prevented saving lists and dictionaries of plots locally on Windows.
* Closed all pyplot windows after saving in `MatplotlibWriter`.
* Documentation improvements:
  - Added [kedro-wings](https://github.com/tamsanh/kedro-wings) and [kedro-great](https://github.com/tamsanh/kedro-great) to the list of community plugins.
* Fixed broken versioning for Windows paths.
* Fixed `DataSet` string representation for falsy values.
* Improved the error message when duplicate nodes are passed to the `Pipeline` initializer.
* Fixed a bug where `kedro docs` would fail because the built docs were located in a different directory.
* Fixed a bug where `ParallelRunner` would fail on Windows machines whose reported CPU count exceeded 61.
* Fixed an issue with saving TensorFlow model to `h5` file on Windows.
* Added a `json` parameter to `APIDataSet` for the convenience of generating requests with JSON bodies.
* Fixed dependencies for `SparkDataSet` to include spark.

## Breaking changes to the API

## Thanks for supporting contributions
[Deepyaman Datta](https://github.com/deepyaman), [Tam-Sanh Nguyen](https://github.com/tamsanh), [DataEngineerOne](http://youtube.com/DataEngineerOne)

# Release 0.16.2

## Major features and improvements
* Added the following new datasets.

| Type                                | Description                                                                                                          | Location                           |
| ----------------------------------- | -------------------------------------------------------------------------------------------------------------------- | ---------------------------------- |
| `pandas.AppendableExcelDataSet`     | Work with `Excel` files opened in append mode                                                                        | `kedro.extras.datasets.pandas`     |
| `tensorflow.TensorFlowModelDataset` | Work with `TensorFlow` models using [TensorFlow 2.X](https://www.tensorflow.org/api_docs/python/tf/keras/Model#save) | `kedro.extras.datasets.tensorflow` |
| `holoviews.HoloviewsWriter`         | Work with `Holoviews` objects (saves as image file)                                                                  | `kedro.extras.datasets.holoviews`  |

* `kedro install` will now compile project dependencies (by running `kedro build-reqs` behind the scenes) before the installation if the `src/requirements.in` file doesn't exist.
* Added `only_nodes_with_namespace` in `Pipeline` class to filter only nodes with a specified namespace.
* Added the `kedro pipeline delete` command to help delete unwanted or unused pipelines (it won't remove references to the pipeline in your `create_pipelines()` code).
* Added the `kedro pipeline package` command to help package up a modular pipeline. It will bundle up the pipeline source code, tests, and parameters configuration into a .whl file.

## Bug fixes and other changes
* `DataCatalog` improvements:
  - Introduced regex filtering to the `DataCatalog.list()` method.
  - Non-alphanumeric characters (except underscore) in dataset name are replaced with `__` in `DataCatalog.datasets`, for ease of access to transcoded datasets.
* Dataset improvements:
  - Improved initialization speed of `spark.SparkHiveDataSet`.
  - Improved S3 cache in `spark.SparkDataSet`.
  - Added support of options for building `pyarrow` table in `pandas.ParquetDataSet`.
* `kedro build-reqs` CLI command improvements:
  - `kedro build-reqs` is now called with `-q` option and will no longer print out compiled requirements to the console for security reasons.
  - All unrecognized CLI options in `kedro build-reqs` command are now passed to [pip-compile](https://github.com/jazzband/pip-tools#example-usage-for-pip-compile) call (e.g. `kedro build-reqs --generate-hashes`).
* `kedro jupyter` CLI command improvements:
  - Improved error message when running `kedro jupyter notebook`, `kedro jupyter lab` or `kedro ipython` with Jupyter/IPython dependencies not being installed.
  - Fixed `%run_viz` line magic for showing kedro viz inside a Jupyter notebook. For the fix to be applied on existing Kedro project, please see the migration guide.
  - Fixed the bug in IPython startup script ([issue 298](https://github.com/kedro-org/kedro/issues/298)).
* Documentation improvements:
  - Updated community-generated content in FAQ.
  - Added [find-kedro](https://github.com/WaylonWalker/find-kedro) and [kedro-static-viz](https://github.com/WaylonWalker/kedro-static-viz) to the list of community plugins.
  - Add missing `pillow.ImageDataSet` entry to the documentation.

## Breaking changes to the API

### Migration guide from Kedro 0.16.1 to 0.16.2

#### Guide to apply the fix for `%run_viz` line magic in existing project

Even though this release ships a fix for project generated with `kedro==0.16.2`, after upgrading, you will still need to make a change in your existing project if it was generated with `kedro>=0.16.0,<=0.16.1` for the fix to take effect. Specifically, please change the content of your project's IPython init script located at `.ipython/profile_default/startup/00-kedro-init.py` with the content of [this file](https://github.com/kedro-org/kedro/blob/0.16.2/kedro/templates/project/%7B%7B%20cookiecutter.repo_name%20%7D%7D/.ipython/profile_default/startup/00-kedro-init.py). You will also need `kedro-viz>=3.3.1`.

## Thanks for supporting contributions
[Miguel Rodriguez Gutierrez](https://github.com/MigQ2), [Joel Schwarzmann](https://github.com/datajoely), [w0rdsm1th](https://github.com/w0rdsm1th), [Deepyaman Datta](https://github.com/deepyaman), [Tam-Sanh Nguyen](https://github.com/tamsanh), [Marcus Gawronsky](https://github.com/marcusinthesky)

# 0.16.1

## Major features and improvements

## Bug fixes and other changes
* Fixed deprecation warnings from `kedro.cli` and `kedro.context` when running `kedro jupyter notebook`.
* Fixed a bug where `catalog` and `context` were not available in Jupyter Lab and Notebook.
* Fixed a bug where `kedro build-reqs` would fail if you didn't have your project dependencies installed.

## Breaking changes to the API

## Thanks for supporting contributions

# 0.16.0

## Major features and improvements
### CLI
* Added new CLI commands (only available for the projects created using Kedro 0.16.0 or later):
  - `kedro catalog list` to list datasets in your catalog
  - `kedro pipeline list` to list pipelines
  - `kedro pipeline describe` to describe a specific pipeline
  - `kedro pipeline create` to create a modular pipeline
* Improved the CLI speed by up to 50%.
* Improved error handling when making a typo on the CLI. We now suggest some of the possible commands you meant to type, in `git`-style.

### Framework
* All modules in `kedro.cli` and `kedro.context` have been moved into `kedro.framework.cli` and `kedro.framework.context` respectively. `kedro.cli` and `kedro.context` will be removed in future releases.
* Added `Hooks`, which is a new mechanism for extending Kedro.
* Fixed `load_context` changing user's current working directory.
* Allowed the source directory to be configurable in `.kedro.yml`.
* Added the ability to specify nested parameter values inside your node inputs, e.g. `node(func, "params:a.b", None)`
### DataSets
* Added the following new datasets.

| Type                       | Description                                 | Location                          |
| -------------------------- | ------------------------------------------- | --------------------------------- |
| `pillow.ImageDataSet`      | Work with image files using `Pillow`        | `kedro.extras.datasets.pillow`    |
| `geopandas.GeoJSONDataSet` | Work with geospatial data using `GeoPandas` | `kedro.extras.datasets.geopandas` |
| `api.APIDataSet`           | Work with data from HTTP(S) API requests    | `kedro.extras.datasets.api`       |

* Added `joblib` backend support to `pickle.PickleDataSet`.
* Added versioning support to `MatplotlibWriter` dataset.
* Added the ability to install dependencies for a given dataset with more granularity, e.g. `pip install "kedro[pandas.ParquetDataSet]"`.
* Added the ability to specify extra arguments, e.g. `encoding` or `compression`, for `fsspec.spec.AbstractFileSystem.open()` calls when loading/saving a dataset. See Example 3 under [docs](https://kedro.readthedocs.io/en/0.16.0/04_user_guide/04_data_catalog.html#use-the-data-catalog-with-the-yaml-api).

### Other
* Added `namespace` property on ``Node``, related to the modular pipeline where the node belongs.
* Added an option to enable asynchronous loading inputs and saving outputs in both `SequentialRunner(is_async=True)` and `ParallelRunner(is_async=True)` class.
* Added `MemoryProfiler` transformer.
* Removed the requirement to have all dependencies for a dataset module to use only a subset of the datasets within.
* Added support for `pandas>=1.0`.
* Enabled Python 3.8 compatibility. _Please note that a Spark workflow may be unreliable for this Python version as `pyspark` is not fully-compatible with 3.8 yet._
* Renamed "features" layer to "feature" layer to be consistent with (most) other layers and the [relevant FAQ](https://kedro.readthedocs.io/en/0.16.0/06_resources/01_faq.html#what-is-data-engineering-convention).

## Bug fixes and other changes
* Fixed a bug where a new version created mid-run by an external system caused inconsistencies in the load versions used in the current run.
* Documentation improvements
  * Added instruction in the documentation on how to create a custom runner).
  * Updated contribution process in `CONTRIBUTING.md` - added Developer Workflow.
  * Documented installation of development version of Kedro in the [FAQ section](https://kedro.readthedocs.io/en/0.16.0/06_resources/01_faq.html#how-can-i-use-development-version-of-kedro).
  * Added missing `_exists` method to `MyOwnDataSet` example in 04_user_guide/08_advanced_io.
* Fixed a bug where `PartitionedDataSet` and `IncrementalDataSet` were not working with `s3a` or `s3n` protocol.
* Added ability to read partitioned parquet file from a directory in `pandas.ParquetDataSet`.
* Replaced `functools.lru_cache` with `cachetools.cachedmethod` in `PartitionedDataSet` and `IncrementalDataSet` for per-instance cache invalidation.
* Implemented custom glob function for `SparkDataSet` when running on Databricks.
* Fixed a bug in `SparkDataSet` not allowing for loading data from DBFS in a Windows machine using Databricks-connect.
* Improved the error message for `DataSetNotFoundError` to suggest possible dataset names user meant to type.
* Added the option for contributors to run Kedro tests locally without Spark installation with `make test-no-spark`.
* Added option to lint the project without applying the formatting changes (`kedro lint --check-only`).

## Breaking changes to the API
### Datasets
* Deleted obsolete datasets from `kedro.io`.
* Deleted `kedro.contrib` and `extras` folders.
* Deleted obsolete `CSVBlobDataSet` and `JSONBlobDataSet` dataset types.
* Made `invalidate_cache` method on datasets private.
* `get_last_load_version` and `get_last_save_version` methods are no longer available on `AbstractDataSet`.
* `get_last_load_version` and `get_last_save_version` have been renamed to `resolve_load_version` and `resolve_save_version` on ``AbstractVersionedDataSet``, the results of which are cached.
* The `release()` method on datasets extending ``AbstractVersionedDataSet`` clears the cached load and save version. All custom datasets must call `super()._release()` inside `_release()`.
* ``TextDataSet`` no longer has `load_args` and `save_args`. These can instead be specified under `open_args_load` or `open_args_save` in `fs_args`.
* `PartitionedDataSet` and `IncrementalDataSet` method `invalidate_cache` was made private: `_invalidate_caches`.

### Other
* Removed `KEDRO_ENV_VAR` from `kedro.context` to speed up the CLI run time.
* `Pipeline.name` has been removed in favour of `Pipeline.tag()`.
* Dropped `Pipeline.transform()` in favour of `kedro.pipeline.modular_pipeline.pipeline()` helper function.
* Made constant `PARAMETER_KEYWORDS` private, and moved it from `kedro.pipeline.pipeline` to `kedro.pipeline.modular_pipeline`.
* Layers are no longer part of the dataset object, as they've moved to the `DataCatalog`.
* Python 3.5 is no longer supported by the current and all future versions of Kedro.

### Migration guide from Kedro 0.15.* to 0.16.*

#### General Migration

**reminder** [How do I upgrade Kedro](https://kedro.readthedocs.io/en/0.16.0/06_resources/01_faq.html#how-do-i-upgrade-kedro) covers a few key things to remember when updating any kedro version.

#### Migration for datasets

Since all the datasets (from `kedro.io` and `kedro.contrib.io`) were moved to `kedro/extras/datasets` you must update the type of all datasets in `<project>/conf/base/catalog.yml` file.
Here how it should be changed: `type: <SomeDataSet>` -> `type: <subfolder of kedro/extras/datasets>.<SomeDataSet>` (e.g. `type: CSVDataSet` -> `type: pandas.CSVDataSet`).

In addition, all the specific datasets like `CSVLocalDataSet`, `CSVS3DataSet` etc. were deprecated. Instead, you must use generalized datasets like `CSVDataSet`.
E.g. `type: CSVS3DataSet` -> `type: pandas.CSVDataSet`.

> Note: No changes required if you are using your custom dataset.

#### Migration for Pipeline.transform()
`Pipeline.transform()` has been dropped in favour of the `pipeline()` constructor. The following changes apply:
- Remember to import `from kedro.pipeline import pipeline`
- The `prefix` argument has been renamed to `namespace`
- And `datasets` has been broken down into more granular arguments:
  - `inputs`: Independent inputs to the pipeline
  - `outputs`: Any output created in the pipeline, whether an intermediary dataset or a leaf output
  - `parameters`: `params:...` or `parameters`

As an example, code that used to look like this with the `Pipeline.transform()` constructor:
```python
result = my_pipeline.transform(
    datasets={"input": "new_input", "output": "new_output", "params:x": "params:y"},
    prefix="pre",
)
```

When used with the new `pipeline()` constructor, becomes:
```python
from kedro.pipeline import pipeline

result = pipeline(
    my_pipeline,
    inputs={"input": "new_input"},
    outputs={"output": "new_output"},
    parameters={"params:x": "params:y"},
    namespace="pre",
)
```

#### Migration for decorators, color logger, transformers etc.
Since some modules were moved to other locations you need to update import paths appropriately.
You can find the list of moved files in the [`0.15.6` release notes](https://github.com/kedro-org/kedro/releases/tag/0.15.6) under the section titled `Files with a new location`.

#### Migration for CLI and KEDRO_ENV environment variable
> Note: If you haven't made significant changes to your `kedro_cli.py`, it may be easier to simply copy the updated `kedro_cli.py` `.ipython/profile_default/startup/00-kedro-init.py` and from GitHub or a newly generated project into your old project.

* We've removed `KEDRO_ENV_VAR` from `kedro.context`. To get your existing project template working, you'll need to remove all instances of `KEDRO_ENV_VAR` from your project template:
  - From the imports in `kedro_cli.py` and `.ipython/profile_default/startup/00-kedro-init.py`: `from kedro.context import KEDRO_ENV_VAR, load_context` -> `from kedro.framework.context import load_context`
  - Remove the `envvar=KEDRO_ENV_VAR` line from the click options in `run`, `jupyter_notebook` and `jupyter_lab` in `kedro_cli.py`
  - Replace `KEDRO_ENV_VAR` with `"KEDRO_ENV"` in `_build_jupyter_env`
  - Replace `context = load_context(path, env=os.getenv(KEDRO_ENV_VAR))` with `context = load_context(path)` in `.ipython/profile_default/startup/00-kedro-init.py`

 #### Migration for `kedro build-reqs`

 We have upgraded `pip-tools` which is used by `kedro build-reqs` to 5.x. This `pip-tools` version requires `pip>=20.0`. To upgrade `pip`, please refer to [their documentation](https://pip.pypa.io/en/stable/installing/#upgrading-pip).

## Thanks for supporting contributions
[@foolsgold](https://github.com/foolsgold), [Mani Sarkar](https://github.com/neomatrix369), [Priyanka Shanbhag](https://github.com/priyanka1414), [Luis Blanche](https://github.com/LuisBlanche), [Deepyaman Datta](https://github.com/deepyaman), [Antony Milne](https://github.com/AntonyMilneQB), [Panos Psimatikas](https://github.com/ppsimatikas), [Tam-Sanh Nguyen](https://github.com/tamsanh), [Tomasz Kaczmarczyk](https://github.com/TomaszKaczmarczyk), [Kody Fischer](https://github.com/Klio-Foxtrot187), [Waylon Walker](https://github.com/waylonwalker)

# 0.15.9

## Major features and improvements

## Bug fixes and other changes

* Pinned `fsspec>=0.5.1, <0.7.0` and `s3fs>=0.3.0, <0.4.1` to fix incompatibility issues with their latest release.

## Breaking changes to the API

## Thanks for supporting contributions

# 0.15.8

## Major features and improvements

## Bug fixes and other changes

* Added the additional libraries to our `requirements.txt` so `pandas.CSVDataSet` class works out of box with `pip install kedro`.
* Added `pandas` to our `extra_requires` in `setup.py`.
* Improved the error message when dependencies of a `DataSet` class are missing.

## Breaking changes to the API

## Thanks for supporting contributions

# 0.15.7

## Major features and improvements

* Added in documentation on how to contribute a custom `AbstractDataSet` implementation.

## Bug fixes and other changes

* Fixed the link to the Kedro banner image in the documentation.

## Breaking changes to the API

## Thanks for supporting contributions

# 0.15.6

## Major features and improvements
> _TL;DR_ We're launching [`kedro.extras`](https://github.com/kedro-org/kedro/tree/master/extras), the new home for our revamped series of datasets, decorators and dataset transformers. The datasets in [`kedro.extras.datasets`](https://github.com/kedro-org/kedro/tree/master/extras/datasets) use [`fsspec`](https://filesystem-spec.readthedocs.io/en/latest/) to access a variety of data stores including local file systems, network file systems, cloud object stores (including S3 and GCP), and Hadoop, read more about this [**here**](https://kedro.readthedocs.io/en/0.15.6/04_user_guide/04_data_catalog.html#specifying-the-location-of-the-dataset). The change will allow [#178](https://github.com/kedro-org/kedro/issues/178) to happen in the next major release of Kedro.

An example of this new system can be seen below, loading the CSV `SparkDataSet` from S3:

```yaml
weather:
  type: spark.SparkDataSet  # Observe the specified type, this  affects all datasets
  filepath: s3a://your_bucket/data/01_raw/weather*  # filepath uses fsspec to indicate the file storage system
  credentials: dev_s3
  file_format: csv
```

You can also load data incrementally whenever it is dumped into a directory with the extension to [`PartionedDataSet`](https://kedro.readthedocs.io/en/0.15.6/04_user_guide/08_advanced_io.html#partitioned-dataset), a feature that allows you to load a directory of files. The [`IncrementalDataSet`](https://kedro.readthedocs.io/en/0.15.6/04_user_guide/08_advanced_io.html#incremental-loads-with-incrementaldataset) stores the information about the last processed partition in a `checkpoint`, read more about this feature [**here**](https://kedro.readthedocs.io/en/0.15.6/04_user_guide/08_advanced_io.html#incremental-loads-with-incrementaldataset).

### New features

* Added `layer` attribute for datasets in `kedro.extras.datasets` to specify the name of a layer according to [data engineering convention](https://kedro.readthedocs.io/en/0.15.6/06_resources/01_faq.html#what-is-data-engineering-convention), this feature will be passed to [`kedro-viz`](https://github.com/kedro-org/kedro-viz) in future releases.
* Enabled loading a particular version of a dataset in Jupyter Notebooks and iPython, using `catalog.load("dataset_name", version="<2019-12-13T15.08.09.255Z>")`.
* Added property `run_id` on `ProjectContext`, used for versioning using the [`Journal`](https://kedro.readthedocs.io/en/0.15.6/04_user_guide/13_journal.html). To customise your journal `run_id` you can override the private method `_get_run_id()`.
* Added the ability to install all optional kedro dependencies via `pip install "kedro[all]"`.
* Modified the `DataCatalog`'s load order for datasets, loading order is the following:
  - `kedro.io`
  - `kedro.extras.datasets`
  - Import path, specified in `type`
* Added an optional `copy_mode` flag to `CachedDataSet` and `MemoryDataSet` to specify (`deepcopy`, `copy` or `assign`) the copy mode to use when loading and saving.

### New Datasets

| Type                             | Description                                                                                                                                      | Location                            |
| -------------------------------- | ------------------------------------------------------------------------------------------------------------------------------------------------ | ----------------------------------- |
| `dask.ParquetDataSet`            | Handles parquet datasets using Dask                                                                                                              | `kedro.extras.datasets.dask`        |
| `pickle.PickleDataSet`           | Work with Pickle files using [`fsspec`](https://filesystem-spec.readthedocs.io/en/latest/) to communicate with the underlying filesystem         | `kedro.extras.datasets.pickle`      |
| `pandas.CSVDataSet`              | Work with CSV files using [`fsspec`](https://filesystem-spec.readthedocs.io/en/latest/) to communicate with the underlying filesystem            | `kedro.extras.datasets.pandas`      |
| `pandas.TextDataSet`             | Work with text files using [`fsspec`](https://filesystem-spec.readthedocs.io/en/latest/) to communicate with the underlying filesystem           | `kedro.extras.datasets.pandas`      |
| `pandas.ExcelDataSet`            | Work with Excel files using [`fsspec`](https://filesystem-spec.readthedocs.io/en/latest/) to communicate with the underlying filesystem          | `kedro.extras.datasets.pandas`      |
| `pandas.HDFDataSet`              | Work with HDF using [`fsspec`](https://filesystem-spec.readthedocs.io/en/latest/) to communicate with the underlying filesystem                  | `kedro.extras.datasets.pandas`      |
| `yaml.YAMLDataSet`               | Work with YAML files using [`fsspec`](https://filesystem-spec.readthedocs.io/en/latest/) to communicate with the underlying filesystem           | `kedro.extras.datasets.yaml`        |
| `matplotlib.MatplotlibWriter`    | Save with Matplotlib images using [`fsspec`](https://filesystem-spec.readthedocs.io/en/latest/) to communicate with the underlying filesystem    | `kedro.extras.datasets.matplotlib`  |
| `networkx.NetworkXDataSet`       | Work with NetworkX files using [`fsspec`](https://filesystem-spec.readthedocs.io/en/latest/) to communicate with the underlying filesystem       | `kedro.extras.datasets.networkx`    |
| `biosequence.BioSequenceDataSet` | Work with bio-sequence objects using [`fsspec`](https://filesystem-spec.readthedocs.io/en/latest/) to communicate with the underlying filesystem | `kedro.extras.datasets.biosequence` |
| `pandas.GBQTableDataSet`         | Work with Google BigQuery                                                                                                                        | `kedro.extras.datasets.pandas`      |
| `pandas.FeatherDataSet`          | Work with feather files using [`fsspec`](https://filesystem-spec.readthedocs.io/en/latest/) to communicate with the underlying filesystem        | `kedro.extras.datasets.pandas`      |
| `IncrementalDataSet`             | Inherit from `PartitionedDataSet` and remembers the last processed partition                                                                     | `kedro.io`                          |

### Files with a new location

| Type                                                                 | New Location                                 |
| -------------------------------------------------------------------- | -------------------------------------------- |
| `JSONDataSet`                                                        | `kedro.extras.datasets.pandas`               |
| `CSVBlobDataSet`                                                     | `kedro.extras.datasets.pandas`               |
| `JSONBlobDataSet`                                                    | `kedro.extras.datasets.pandas`               |
| `SQLTableDataSet`                                                    | `kedro.extras.datasets.pandas`               |
| `SQLQueryDataSet`                                                    | `kedro.extras.datasets.pandas`               |
| `SparkDataSet`                                                       | `kedro.extras.datasets.spark`                |
| `SparkHiveDataSet`                                                   | `kedro.extras.datasets.spark`                |
| `SparkJDBCDataSet`                                                   | `kedro.extras.datasets.spark`                |
| `kedro/contrib/decorators/retry.py`                                  | `kedro/extras/decorators/retry_node.py`      |
| `kedro/contrib/decorators/memory_profiler.py`                        | `kedro/extras/decorators/memory_profiler.py` |
| `kedro/contrib/io/transformers/transformers.py`                      | `kedro/extras/transformers/time_profiler.py` |
| `kedro/contrib/colors/logging/color_logger.py`                       | `kedro/extras/logging/color_logger.py`       |
| `extras/ipython_loader.py`                                           | `tools/ipython/ipython_loader.py`            |
| `kedro/contrib/io/cached/cached_dataset.py`                          | `kedro/io/cached_dataset.py`                 |
| `kedro/contrib/io/catalog_with_default/data_catalog_with_default.py` | `kedro/io/data_catalog_with_default.py`      |
| `kedro/contrib/config/templated_config.py`                           | `kedro/config/templated_config.py`           |

## Upcoming deprecations

| Category                  | Type                                                           |
| ------------------------- | -------------------------------------------------------------- |
| **Datasets**              | `BioSequenceLocalDataSet`                                      |
|                           | `CSVGCSDataSet`                                                |
|                           | `CSVHTTPDataSet`                                               |
|                           | `CSVLocalDataSet`                                              |
|                           | `CSVS3DataSet`                                                 |
|                           | `ExcelLocalDataSet`                                            |
|                           | `FeatherLocalDataSet`                                          |
|                           | `JSONGCSDataSet`                                               |
|                           | `JSONLocalDataSet`                                             |
|                           | `HDFLocalDataSet`                                              |
|                           | `HDFS3DataSet`                                                 |
|                           | `kedro.contrib.io.cached.CachedDataSet`                        |
|                           | `kedro.contrib.io.catalog_with_default.DataCatalogWithDefault` |
|                           | `MatplotlibLocalWriter`                                        |
|                           | `MatplotlibS3Writer`                                           |
|                           | `NetworkXLocalDataSet`                                         |
|                           | `ParquetGCSDataSet`                                            |
|                           | `ParquetLocalDataSet`                                          |
|                           | `ParquetS3DataSet`                                             |
|                           | `PickleLocalDataSet`                                           |
|                           | `PickleS3DataSet`                                              |
|                           | `TextLocalDataSet`                                             |
|                           | `YAMLLocalDataSet`                                             |
| **Decorators**            | `kedro.contrib.decorators.memory_profiler`                     |
|                           | `kedro.contrib.decorators.retry`                               |
|                           | `kedro.contrib.decorators.pyspark.spark_to_pandas`             |
|                           | `kedro.contrib.decorators.pyspark.pandas_to_spark`             |
| **Transformers**          | `kedro.contrib.io.transformers.transformers`                   |
| **Configuration Loaders** | `kedro.contrib.config.TemplatedConfigLoader`                   |

## Bug fixes and other changes
* Added the option to set/overwrite params in `config.yaml` using YAML dict style instead of string CLI formatting only.
* Kedro CLI arguments `--node` and `--tag` support comma-separated values, alternative methods will be deprecated in future releases.
* Fixed a bug in the `invalidate_cache` method of `ParquetGCSDataSet` and `CSVGCSDataSet`.
* `--load-version` now won't break if version value contains a colon.
* Enabled running `node`s with duplicate inputs.
* Improved error message when empty credentials are passed into `SparkJDBCDataSet`.
* Fixed bug that caused an empty project to fail unexpectedly with ImportError in `template/.../pipeline.py`.
* Fixed bug related to saving dataframe with categorical variables in table mode using `HDFS3DataSet`.
* Fixed bug that caused unexpected behavior when using `from_nodes` and `to_nodes` in pipelines using transcoding.
* Credentials nested in the dataset config are now also resolved correctly.
* Bumped minimum required pandas version to 0.24.0 to make use of `pandas.DataFrame.to_numpy` (recommended alternative to `pandas.DataFrame.values`).
* Docs improvements.
* `Pipeline.transform` skips modifying node inputs/outputs containing `params:` or `parameters` keywords.
* Support for `dataset_credentials` key in the credentials for `PartitionedDataSet` is now deprecated. The dataset credentials should be specified explicitly inside the dataset config.
* Datasets can have a new `confirm` function which is called after a successful node function execution if the node contains `confirms` argument with such dataset name.
* Make the resume prompt on pipeline run failure use `--from-nodes` instead of `--from-inputs` to avoid unnecessarily re-running nodes that had already executed.
* When closed, Jupyter notebook kernels are automatically terminated after 30 seconds of inactivity by default. Use `--idle-timeout` option to update it.
* Added `kedro-viz` to the Kedro project template `requirements.txt` file.
* Removed the `results` and `references` folder from the project template.
* Updated contribution process in `CONTRIBUTING.md`.

## Breaking changes to the API
* Existing `MatplotlibWriter` dataset in `contrib` was renamed to `MatplotlibLocalWriter`.
* `kedro/contrib/io/matplotlib/matplotlib_writer.py` was renamed to `kedro/contrib/io/matplotlib/matplotlib_local_writer.py`.
* `kedro.contrib.io.bioinformatics.sequence_dataset.py` was renamed to `kedro.contrib.io.bioinformatics.biosequence_local_dataset.py`.

## Thanks for supporting contributions
[Andrii Ivaniuk](https://github.com/andrii-ivaniuk), [Jonas Kemper](https://github.com/jonasrk), [Yuhao Zhu](https://github.com/yhzqb), [Balazs Konig](https://github.com/BalazsKonigQB), [Pedro Abreu](https://github.com/PedroAbreuQB), [Tam-Sanh Nguyen](https://github.com/tamsanh), [Peter Zhao](https://github.com/zxpeter), [Deepyaman Datta](https://github.com/deepyaman), [Florian Roessler](https://github.com/fdroessler/), [Miguel Rodriguez Gutierrez](https://github.com/MigQ2)

# 0.15.5

## Major features and improvements
* New CLI commands and command flags:
  - Load multiple `kedro run` CLI flags from a configuration file with the `--config` flag (e.g. `kedro run --config run_config.yml`)
  - Run parametrised pipeline runs with the `--params` flag (e.g. `kedro run --params param1:value1,param2:value2`).
  - Lint your project code using the `kedro lint` command, your project is linted with [`black`](https://github.com/psf/black) (Python 3.6+), [`flake8`](https://gitlab.com/pycqa/flake8) and [`isort`](https://github.com/PyCQA/isort).
* Load specific environments with Jupyter notebooks using `KEDRO_ENV` which will globally set `run`, `jupyter notebook` and `jupyter lab` commands using environment variables.
* Added the following datasets:
  - `CSVGCSDataSet` dataset in `contrib` for working with CSV files in Google Cloud Storage.
  - `ParquetGCSDataSet` dataset in `contrib` for working with Parquet files in Google Cloud Storage.
  - `JSONGCSDataSet` dataset in `contrib` for working with JSON files in Google Cloud Storage.
  - `MatplotlibS3Writer` dataset in `contrib` for saving Matplotlib images to S3.
  - `PartitionedDataSet` for working with datasets split across multiple files.
  - `JSONDataSet` dataset for working with JSON files that uses [`fsspec`](https://filesystem-spec.readthedocs.io/en/latest/) to communicate with the underlying filesystem. It doesn't support `http(s)` protocol for now.
* Added `s3fs_args` to all S3 datasets.
* Pipelines can be deducted with `pipeline1 - pipeline2`.

## Bug fixes and other changes
* `ParallelRunner` now works with `SparkDataSet`.
* Allowed the use of nulls in `parameters.yml`.
* Fixed an issue where `%reload_kedro` wasn't reloading all user modules.
* Fixed `pandas_to_spark` and `spark_to_pandas` decorators to work with functions with kwargs.
* Fixed a bug where `kedro jupyter notebook` and `kedro jupyter lab` would run a different Jupyter installation to the one in the local environment.
* Implemented Databricks-compatible dataset versioning for `SparkDataSet`.
* Fixed a bug where `kedro package` would fail in certain situations where `kedro build-reqs` was used to generate `requirements.txt`.
* Made `bucket_name` argument optional for the following datasets: `CSVS3DataSet`, `HDFS3DataSet`, `PickleS3DataSet`, `contrib.io.parquet.ParquetS3DataSet`, `contrib.io.gcs.JSONGCSDataSet` - bucket name can now be included into the filepath along with the filesystem protocol (e.g. `s3://bucket-name/path/to/key.csv`).
* Documentation improvements and fixes.

## Breaking changes to the API
* Renamed entry point for running pip-installed projects to `run_package()` instead of `main()` in `src/<package>/run.py`.
* `bucket_name` key has been removed from the string representation of the following datasets: `CSVS3DataSet`, `HDFS3DataSet`, `PickleS3DataSet`, `contrib.io.parquet.ParquetS3DataSet`, `contrib.io.gcs.JSONGCSDataSet`.
* Moved the `mem_profiler` decorator to `contrib` and separated the `contrib` decorators so that dependencies are modular. You may need to update your import paths, for example the pyspark decorators should be imported as `from kedro.contrib.decorators.pyspark import <pyspark_decorator>` instead of `from kedro.contrib.decorators import <pyspark_decorator>`.

## Thanks for supporting contributions
[Sheldon Tsen](https://github.com/sheldontsen-qb), [@roumail](https://github.com/roumail), [Karlson Lee](https://github.com/i25959341), [Waylon Walker](https://github.com/WaylonWalker), [Deepyaman Datta](https://github.com/deepyaman), [Giovanni](https://github.com/plauto), [Zain Patel](https://github.com/mzjp2)

# 0.15.4

## Major features and improvements
* `kedro jupyter` now gives the default kernel a sensible name.
* `Pipeline.name` has been deprecated in favour of `Pipeline.tags`.
* Reuse pipelines within a Kedro project using `Pipeline.transform`, it simplifies dataset and node renaming.
* Added Jupyter Notebook line magic (`%run_viz`) to run `kedro viz` in a Notebook cell (requires [`kedro-viz`](https://github.com/kedro-org/kedro-viz) version 3.0.0 or later).
* Added the following datasets:
  - `NetworkXLocalDataSet` in `kedro.contrib.io.networkx` to load and save local graphs (JSON format) via NetworkX. (by [@josephhaaga](https://github.com/josephhaaga))
  - `SparkHiveDataSet` in `kedro.contrib.io.pyspark.SparkHiveDataSet` allowing usage of Spark and insert/upsert on non-transactional Hive tables.
* `kedro.contrib.config.TemplatedConfigLoader` now supports name/dict key templating and default values.

## Bug fixes and other changes
* `get_last_load_version()` method for versioned datasets now returns exact last load version if the dataset has been loaded at least once and `None` otherwise.
* Fixed a bug in `_exists` method for versioned `SparkDataSet`.
* Enabled the customisation of the ExcelWriter in `ExcelLocalDataSet` by specifying options under `writer` key in `save_args`.
* Fixed a bug in IPython startup script, attempting to load context from the incorrect location.
* Removed capping the length of a dataset's string representation.
* Fixed `kedro install` command failing on Windows if `src/requirements.txt` contains a different version of Kedro.
* Enabled passing a single tag into a node or a pipeline without having to wrap it in a list (i.e. `tags="my_tag"`).

## Breaking changes to the API
* Removed `_check_paths_consistency()` method from `AbstractVersionedDataSet`. Version consistency check is now done in `AbstractVersionedDataSet.save()`. Custom versioned datasets should modify `save()` method implementation accordingly.

## Thanks for supporting contributions
[Joseph Haaga](https://github.com/josephhaaga), [Deepyaman Datta](https://github.com/deepyaman), [Joost Duisters](https://github.com/JoostDuisters), [Zain Patel](https://github.com/mzjp2), [Tom Vigrass](https://github.com/tomvigrass)

# 0.15.3

## Bug Fixes and other changes
* Narrowed the requirements for `PyTables` so that we maintain support for Python 3.5.

# 0.15.2

## Major features and improvements
* Added `--load-version`, a `kedro run` argument that allows you run the pipeline with a particular load version of a dataset.
* Support for modular pipelines in `src/`, break the pipeline into isolated parts with reusability in mind.
* Support for multiple pipelines, an ability to have multiple entry point pipelines and choose one with `kedro run --pipeline NAME`.
* Added a `MatplotlibWriter` dataset in `contrib` for saving Matplotlib images.
* An ability to template/parameterize configuration files with `kedro.contrib.config.TemplatedConfigLoader`.
* Parameters are exposed as a context property for ease of access in iPython / Jupyter Notebooks with `context.params`.
* Added `max_workers` parameter for ``ParallelRunner``.

## Bug fixes and other changes
* Users will override the `_get_pipeline` abstract method in `ProjectContext(KedroContext)` in `run.py` rather than the `pipeline` abstract property. The `pipeline` property is not abstract anymore.
* Improved an error message when versioned local dataset is saved and unversioned path already exists.
* Added `catalog` global variable to `00-kedro-init.py`, allowing you to load datasets with `catalog.load()`.
* Enabled tuples to be returned from a node.
* Disallowed the ``ConfigLoader`` loading the same file more than once, and deduplicated the `conf_paths` passed in.
* Added a `--open` flag to `kedro build-docs` that opens the documentation on build.
* Updated the ``Pipeline`` representation to include name of the pipeline, also making it readable as a context property.
* `kedro.contrib.io.pyspark.SparkDataSet` and `kedro.contrib.io.azure.CSVBlobDataSet` now support versioning.

## Breaking changes to the API
* `KedroContext.run()` no longer accepts `catalog` and `pipeline` arguments.
* `node.inputs` now returns the node's inputs in the order required to bind them properly to the node's function.

## Thanks for supporting contributions
[Deepyaman Datta](https://github.com/deepyaman), [Luciano Issoe](https://github.com/Lucianois), [Joost Duisters](https://github.com/JoostDuisters), [Zain Patel](https://github.com/mzjp2), [William Ashford](https://github.com/williamashfordQB), [Karlson Lee](https://github.com/i25959341)

# 0.15.1

## Major features and improvements
* Extended `versioning` support to cover the tracking of environment setup, code and datasets.
* Added the following datasets:
  - `FeatherLocalDataSet` in `contrib` for usage with pandas. (by [@mdomarsaleem](https://github.com/mdomarsaleem))
* Added `get_last_load_version` and `get_last_save_version` to `AbstractVersionedDataSet`.
* Implemented `__call__` method on `Node` to allow for users to execute `my_node(input1=1, input2=2)` as an alternative to `my_node.run(dict(input1=1, input2=2))`.
* Added new `--from-inputs` run argument.

## Bug fixes and other changes
* Fixed a bug in `load_context()` not loading context in non-Kedro Jupyter Notebooks.
* Fixed a bug in `ConfigLoader.get()` not listing nested files for `**`-ending glob patterns.
* Fixed a logging config error in Jupyter Notebook.
* Updated documentation in `03_configuration` regarding how to modify the configuration path.
* Documented the architecture of Kedro showing how we think about library, project and framework components.
* `extras/kedro_project_loader.py` renamed to `extras/ipython_loader.py` and now runs any IPython startup scripts without relying on the Kedro project structure.
* Fixed TypeError when validating partial function's signature.
* After a node failure during a pipeline run, a resume command will be suggested in the logs. This command will not work if the required inputs are MemoryDataSets.

## Breaking changes to the API

## Thanks for supporting contributions
[Omar Saleem](https://github.com/mdomarsaleem), [Mariana Silva](https://github.com/marianansilva), [Anil Choudhary](https://github.com/aniryou), [Craig](https://github.com/cfranklin11)

# 0.15.0

## Major features and improvements
* Added `KedroContext` base class which holds the configuration and Kedro's main functionality (catalog, pipeline, config, runner).
* Added a new CLI command `kedro jupyter convert` to facilitate converting Jupyter Notebook cells into Kedro nodes.
* Added support for `pip-compile` and new Kedro command `kedro build-reqs` that generates `requirements.txt` based on `requirements.in`.
* Running `kedro install` will install packages to conda environment if `src/environment.yml` exists in your project.
* Added a new `--node` flag to `kedro run`, allowing users to run only the nodes with the specified names.
* Added new `--from-nodes` and `--to-nodes` run arguments, allowing users to run a range of nodes from the pipeline.
* Added prefix `params:` to the parameters specified in `parameters.yml` which allows users to differentiate between their different parameter node inputs and outputs.
* Jupyter Lab/Notebook now starts with only one kernel by default.
* Added the following datasets:
  -  `CSVHTTPDataSet` to load CSV using HTTP(s) links.
  - `JSONBlobDataSet` to load json (-delimited) files from Azure Blob Storage.
  - `ParquetS3DataSet` in `contrib` for usage with pandas. (by [@mmchougule](https://github.com/mmchougule))
  - `CachedDataSet` in `contrib` which will cache data in memory to avoid io/network operations. It will clear the cache once a dataset is no longer needed by a pipeline. (by [@tsanikgr](https://github.com/tsanikgr))
  - `YAMLLocalDataSet` in `contrib` to load and save local YAML files. (by [@Minyus](https://github.com/Minyus))

## Bug fixes and other changes
* Documentation improvements including instructions on how to initialise a Spark session using YAML configuration.
* `anyconfig` default log level changed from `INFO` to `WARNING`.
* Added information on installed plugins to `kedro info`.
* Added style sheets for project documentation, so the output of `kedro build-docs` will resemble the style of `kedro docs`.

## Breaking changes to the API
* Simplified the Kedro template in `run.py` with the introduction of `KedroContext` class.
* Merged `FilepathVersionMixIn` and `S3VersionMixIn` under one abstract class `AbstractVersionedDataSet` which extends`AbstractDataSet`.
* `name` changed to be a keyword-only argument for `Pipeline`.
* `CSVLocalDataSet` no longer supports URLs. `CSVHTTPDataSet` supports URLs.

### Migration guide from Kedro 0.14.* to Kedro 0.15.0
#### Migration for Kedro project template
This guide assumes that:
  * The framework specific code has not been altered significantly
  * Your project specific code is stored in the dedicated python package under `src/`.

The breaking changes were introduced in the following project template files:
- `<project-name>/.ipython/profile_default/startup/00-kedro-init.py`
- `<project-name>/kedro_cli.py`
- `<project-name>/src/tests/test_run.py`
- `<project-name>/src/<python_package>/run.py`
- `<project-name>/.kedro.yml` (new file)

The easiest way to migrate your project from Kedro 0.14.* to Kedro 0.15.0 is to create a new project (by using `kedro new`) and move code and files bit by bit as suggested in the detailed guide below:

1. Create a new project with the same name by running `kedro new`

2. Copy the following folders to the new project:
 - `results/`
 - `references/`
 - `notebooks/`
 - `logs/`
 - `data/`
 - `conf/`

3. If you customised your `src/<package>/run.py`, make sure you apply the same customisations to `src/<package>/run.py`
 - If you customised `get_config()`, you can override `config_loader` property in `ProjectContext` derived class
 - If you customised `create_catalog()`, you can override `catalog()` property in `ProjectContext` derived class
 - If you customised `run()`, you can override `run()` method in `ProjectContext` derived class
 - If you customised default `env`, you can override it in `ProjectContext` derived class or pass it at construction. By default, `env` is `local`.
 - If you customised default `root_conf`, you can override `CONF_ROOT` attribute in `ProjectContext` derived class. By default, `KedroContext` base class has `CONF_ROOT` attribute set to `conf`.

4. The following syntax changes are introduced in ipython or Jupyter notebook/labs:
 - `proj_dir` -> `context.project_path`
 - `proj_name` -> `context.project_name`
 - `conf` -> `context.config_loader`.
 - `io` -> `context.catalog` (e.g., `io.load()` -> `context.catalog.load()`)

5. If you customised your `kedro_cli.py`, you need to apply the same customisations to your `kedro_cli.py` in the new project.

6. Copy the contents of the old project's `src/requirements.txt` into the new project's `src/requirements.in` and, from the project root directory, run the `kedro build-reqs` command in your terminal window.

#### Migration for versioning custom dataset classes

If you defined any custom dataset classes which support versioning in your project, you need to apply the following changes:

1. Make sure your dataset inherits from `AbstractVersionedDataSet` only.
2. Call `super().__init__()` with the appropriate arguments in the dataset's `__init__`. If storing on local filesystem, providing the filepath and the version is enough. Otherwise, you should also pass in an `exists_function` and a `glob_function` that emulate `exists` and `glob` in a different filesystem (see `CSVS3DataSet` as an example).
3. Remove setting of the `_filepath` and `_version` attributes in the dataset's `__init__`, as this is taken care of in the base abstract class.
4. Any calls to `_get_load_path` and `_get_save_path` methods should take no arguments.
5. Ensure you convert the output of `_get_load_path` and `_get_save_path` appropriately, as these now return [`PurePath`s](https://docs.python.org/3/library/pathlib.html#pure-paths) instead of strings.
6. Make sure `_check_paths_consistency` is called with [`PurePath`s](https://docs.python.org/3/library/pathlib.html#pure-paths) as input arguments, instead of strings.

These steps should have brought your project to Kedro 0.15.0. There might be some more minor tweaks needed as every project is unique, but now you have a pretty solid base to work with. If you run into any problems, please consult the [Kedro documentation](https://kedro.readthedocs.io).

## Thanks for supporting contributions
[Dmitry Vukolov](https://github.com/dvukolov), [Jo Stichbury](https://github.com/stichbury), [Angus Williams](https://github.com/awqb), [Deepyaman Datta](https://github.com/deepyaman), [Mayur Chougule](https://github.com/mmchougule), [Marat Kopytjuk](https://github.com/kopytjuk), [Evan Miller](https://github.com/evanmiller29), [Yusuke Minami](https://github.com/Minyus)

# 0.14.3

## Major features and improvements
* Tab completion for catalog datasets in `ipython` or `jupyter` sessions. (Thank you [@datajoely](https://github.com/datajoely) and [@WaylonWalker](https://github.com/WaylonWalker))
* Added support for transcoding, an ability to decouple loading/saving mechanisms of a dataset from its storage location, denoted by adding '@' to the dataset name.
* Datasets have a new `release` function that instructs them to free any cached data. The runners will call this when the dataset is no longer needed downstream.

## Bug fixes and other changes
* Add support for pipeline nodes made up from partial functions.
* Expand user home directory `~` for TextLocalDataSet (see issue #19).
* Add a `short_name` property to `Node`s for a display-friendly (but not necessarily unique) name.
* Add Kedro project loader for IPython: `extras/kedro_project_loader.py`.
* Fix source file encoding issues with Python 3.5 on Windows.
* Fix local project source not having priority over the same source installed as a package, leading to local updates not being recognised.

## Breaking changes to the API
* Remove the max_loads argument from the `MemoryDataSet` constructor and from the `AbstractRunner.create_default_data_set` method.

## Thanks for supporting contributions
[Joel Schwarzmann](https://github.com/datajoely), [Alex Kalmikov](https://github.com/kalexqb)

# 0.14.2

## Major features and improvements
* Added Data Set transformer support in the form of AbstractTransformer and DataCatalog.add_transformer.

## Breaking changes to the API
* Merged the `ExistsMixin` into `AbstractDataSet`.
* `Pipeline.node_dependencies` returns a dictionary keyed by node, with sets of parent nodes as values; `Pipeline` and `ParallelRunner` were refactored to make use of this for topological sort for node dependency resolution and running pipelines respectively.
* `Pipeline.grouped_nodes` returns a list of sets, rather than a list of lists.

## Thanks for supporting contributions

[Darren Gallagher](https://github.com/dazzag24), [Zain Patel](https://github.com/mzjp2)

# 0.14.1

## Major features and improvements
* New I/O module `HDFS3DataSet`.

## Bug fixes and other changes
* Improved API docs.
* Template `run.py` will throw a warning instead of error if `credentials.yml`
  is not present.

## Breaking changes to the API
None


# 0.14.0

The initial release of Kedro.


## Thanks for supporting contributions

Jo Stichbury, Aris Valtazanos, Fabian Peters, Guilherme Braccialli, Joel Schwarzmann, Miguel Beltre, Mohammed ElNabawy, Deepyaman Datta, Shubham Agrawal, Oleg Andreyev, Mayur Chougule, William Ashford, Ed Cannon, Nikhilesh Nukala, Sean Bailey, Vikram Tegginamath, Thomas Huijskens, Musa Bilal

We are also grateful to everyone who advised and supported us, filed issues or helped resolve them, asked and answered questions and were part of inspiring discussions.<|MERGE_RESOLUTION|>--- conflicted
+++ resolved
@@ -19,7 +19,10 @@
 
 ## Migration guide from Kedro 0.18.* to 0.19.*
 
-<<<<<<< HEAD
+### DataSets
+* If you use `APIDataSet`, move all `requests` specific arguments (e.g. `params`, `headers`), except for `url` and `method`, to under `load_args`.
+
+
 # Upcoming Release 0.18.6
 
 ## Major features and improvements
@@ -28,15 +31,8 @@
 
 ## Breaking changes to the API
 
+
 # Release 0.18.5
-=======
-### DataSets
-
-* If you use `APIDataSet`, move all `requests` specific arguments (e.g. `params`, `headers`), except for `url` and `method`, to under `load_args`.
-
-
-# Upcoming Release 0.18.5
->>>>>>> 50666241
 
 ## Major features and improvements
 * Added new `OmegaConfigLoader` which uses `OmegaConf` for loading and merging configuration.
