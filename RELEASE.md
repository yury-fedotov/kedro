--- conflicted
+++ resolved
@@ -25,12 +25,9 @@
 ## Bug fixes and other changes
 
 * Bumped `pyyaml` upper-bound to make Kedro compatible with the [pyodide](https://pyodide.org/en/stable/usage/loading-packages.html#micropip) stack.
-<<<<<<< HEAD
 * Updated Starter template to use `myst_parser` instead of `recommonmark`
+* Updated project template's Sphinx configuration to use `myst_parser` instead of `recommonmark`.
 * Reduced number of log lines by changing the logging level from `INFO` to `DEBUG` for low priority messages.
-=======
-* Updated project template's Sphinx configuration to use `myst_parser` instead of `recommonmark`.
->>>>>>> a9a25c34
 
 ## Upcoming deprecations for Kedro 0.19.0
 * `kedro.extras.ColorHandler` will be removed in 0.19.0.
