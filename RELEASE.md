--- conflicted
+++ resolved
@@ -1,6 +1,3 @@
-<<<<<<< HEAD
-# Release 0.17.4
-=======
 # Upcoming Release 0.18.0
 
 ## Major features and improvements
@@ -33,8 +30,7 @@
 * If you're using `spark.SparkHiveDataSet` with `write_mode` option set to `insert`, please update this to `append` in line with the Spark styleguide. If you're using `spark.SparkHiveDataSet` with `write_mode` option set to `upsert`, please make sure that your `SparkContext` has a valid `checkpointDir` set either by `SparkContext.setCheckpointDir` method or directly in the `conf` folder.
 * Edit any scripts containing `kedro pipeline package --version` to remove the `--version` option. If you wish to set a specific pipeline package version, set the `__version__` variable in the pipeline package's `__init__.py` file.
 
-# Upcoming release 0.17.4
->>>>>>> e1251ebb
+# Release 0.17.4
 
 ## Major features and improvements
 * Added the following new datasets:
