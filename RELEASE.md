# Release 1.0.0

## Major features and improvements
* Added stricter validation to dataset names in the `Node` class, ensuring `.` characters are reserved to be used as part of a namespace.
* Added a `prefix_datasets_with_namespace` argument to the `Pipeline` class which allows users to turn on or off the prefixing of the namespace to the node inputs, outputs, and parameters.
* Changed the default node name to be formed of the function name used in the node suffixed by a secure hash (SHA-256) based on the function, inputs, and outputs, ensuring uniqueness and improved readability.

## Bug fixes and other changes
* Changed pipeline filtering for namespace to return exact namespace matches instead of partial matches.
* Added support for running multiple namespaces within a single session.
* Updated `kedro registry describe` to return the node name property instead of creating its own name for the node.

## Documentation changes
## Community contributions

## Breaking changes to the API
* Private methods `_is_project` and `_find_kedro_project` are changed to `is_kedro_project` and `find_kedro_project`.
* Renamed instances of `extra_params` and `_extra_params` to `runtime_params`.
* Removed the `modular_pipeline` module and moved functionality to the `pipeline` module instead.
* Renamed `ModularPipelineError` to `PipelineError`.
* `Pipeline.grouped_nodes_by_namespace()` was replaced with `group_nodes_by(group_by)`, which supports multiple strategies and returns a list of `GroupedNodes`, improving type safety and consistency for deployment plugin integrations.
* The micro-packaging feature and the corresponding `micropkg` CLI command have been removed.

## Migration guide from Kedro 0.19.* to 1.*
[See the migration guide for 1.0.0 in the Kedro documentation](https://docs.kedro.org/en/latest/resources/migration.html).

# Upcoming Release

## Major features and improvements
## Bug fixes and other changes
## Breaking changes to the API
## Upcoming deprecations for Kedro 1.0.0
## Documentation changes
## Community contributions


# Release 0.19.13

## Major features and improvements
* Unified `pipeline()` and `Pipeline` into a single module (`kedro.pipeline`), aligning with the `node()`/`Node` design pattern and improving namespace handling.

## Bug fixes and other changes
* Fixed bug where project creation workflow would use the `main` branch version of `kedro-starters` instead of the respective release version.
* Fixed namespacing for `confirms` during pipeline creation to support `IncrementalDataset`.
* Fixed bug where `OmegaConf`cause an error during config resolution with runtime parameters.
* Cached `inputs` in `Node` when created from dictionary for better performance.
* Enabled pluggy tracing only when logging level is set to `DEBUG` to speed up the execution of project runs.

## Upcoming deprecations for Kedro 1.0.0
<<<<<<< HEAD
* Added a deprecation warning for catalog CLI commands. The following commands will be replaced with their alternatives - `kedro catalog rank`, `kedro catalog list`, `kedro catalog resolve` and the `kedro catalog create` command will be removed.
* Added a deprecation warning for `KedroDataCatalog` that will replace `DataCatalog` while adopting the original `DataCatalog` name.
=======
>>>>>>> 203cf2f2
* Add deprecation warning for `--namespace` option for `kedro run`. It will be replaced with `--namespaces` option which will allow for running multiple namespaces together.
* The `modular_pipeline` module is deprecated and will be removed in Kedro 1.0.0. Use the `pipeline` module instead.

**Note**: On March 20th, a security vulnerability, CVE-2024-12215, was identified in Kedro. This issue stems from the deprecated micropackaging functionality, which is scheduled for removal in the upcoming Kedro 1.0 release. While we agree with the CVE assigned, this vulnerability only poses a risk if you pull a malicious micropackage from an untrusted source. If you're concerned, we recommend avoiding the micropackaging feature for now and upgrading to Kedro 1.0 once it's released.

## Documentation changes
* Updated Dask deployment docs.
* Added non-jupyter environment integration page (for example Marimo) with dynamic Kedro session loading.

## Community contributions
Many thanks to the following Kedroids for contributing PRs to this release:
* [Arnout Verboven](https://github.com/ArnoutVerboven)
* [gabohc](https://github.com/gabohc)
* [Luis Chaves Rodriguez](https://github.com/lucharo)

# Release 0.19.12

## Major features and improvements
* Added `KedroDataCatalog.filter()` to filter datasets by name and type.
* Added `Pipeline.grouped_nodes_by_namespace` property which returns a dictionary of nodes grouped by namespace, intended to be used by plugins to facilitate deployment of namespaced nodes together.
* Added support for cloud storage protocols in `--conf-source`, allowing configuration to be loaded from remote locations such as S3.
* Added warnings for invalid namespaces on pipeline creation.

## Bug fixes and other changes
* Added `DataCatalog` deprecation warning.
* Updated `_LazyDataset` representation when printing `KedroDataCatalog`.
* Fixed `MemoryDataset` to infer `assign` copy mode for Ibis Tables, which previously would be inferred as `deepcopy`.
* Fixed pipeline packaging issue by ensuring `pipelines/__init__.py` exists when creating new pipelines.
* Changed the execution of `SequentialRunner` to not use an executor pool to ensure it's single threaded.
* Fixed `%load_node` magic command to work with Jupyter Notebook `>=7.2.0`.
* Remove `7: Kedro Viz` from Kedro tools.
* Updated node grouping API to only group on first level of namespace.
* Improved error handling to show root cause during dataset loading.

## Documentation changes
* Added documentation for Kedro's support for Delta Lake versioning.
* Added documentation for Kedro's support for Iceberg versioning.
* Added documentation for Kedro's nodes grouping in deployment.
* Fixed a minor grammatical error in Kedro-Viz installation instructions to improve documentation clarity.
* Improved the Kedro VSCode extension documentation.
* Updated the recommendations for nesting namespaces.

## Community contributions
Many thanks to the following Kedroids for contributing PRs to this release:
* [Jacob Pieniazek](https://github.com/jakepenzak)
* [Lucas Vittor](https://github.com/lvvittor)
* [Ean Jimenez](https://github.com/Prometean)
* [Toran Sahu](https://github.com/toransahu)

# Release 0.19.11

## Major features and improvements
* Implemented `KedroDataCatalog.to_config()` method that converts the catalog instance into a configuration format suitable for serialization.
* Improve OmegaConfigLoader performance.
* Replaced `trufflehog` with `detect-secrets` for detecting secrets within a code base.
* Added support for `%load_ext kedro`.

## Bug fixes and other changes
* Added validation to ensure dataset versions consistency across catalog.
* Fixed a bug in project creation when using a custom starter template offline.
* Added `node` import to the pipeline template.
* Update error message when executing kedro run without pipeline.
* Safeguard hooks when user incorrectly registers a hook class in settings.py.
* Fixed parsing paths with query and fragment.
* Remove lowercase transformation in regex validation.
* Moved `kedro-catalog` JSON schema to `kedro-datasets`.
* Updated `Partitioned dataset lazy saving` docs page.
* Fixed `KedroDataCatalog` mutation after pipeline run.
* Made `KedroDataCatalog._datasets` compatible with `DataCatalog._datasets`.

## Community contributions
Many thanks to the following Kedroids for contributing PRs to this release:
* [Hendrik Scherner](https://github.com/SchernHe)
* [Chris Schopp](https://github.com/chrisschopp)

# Release 0.19.10

## Major features and improvements
* Add official support for Python 3.13.
* Implemented dict-like interface for `KedroDataCatalog`.
* Implemented lazy dataset initializing for `KedroDataCatalog`.
* Project dependencies on both the default template and on starter templates are now explicitly declared on the `pyproject.toml` file, allowing Kedro projects to work with project management tools like `uv`, `pdm`, and `rye`.

**Note:** ``KedroDataCatalog`` is an experimental feature and is under active development. Therefore, it is possible we'll introduce breaking changes to this class, so be mindful of that if you decide to use it already. Let us know if you have any feedback about the ``KedroDataCatalog`` or ideas for new features.

## Bug fixes and other changes
* Added I/O support for Oracle Cloud Infrastructure (OCI) Object Storage filesystem.
* Fixed `DatasetAlreadyExistsError` for `ThreadRunner` when Kedro project run and using runner separately.

## Documentation changes
* Added Databricks Asset Bundles deployment guide.
* Added a new minimal Kedro project creation guide.
* Added example to explain how dataset factories work.
* Updated CLI autocompletion docs with new Click syntax.
* Standardised `.parquet` suffix in docs and tests.

## Community contributions
Many thanks to the following Kedroids for contributing PRs to this release:
* [G. D. McBain](https://github.com/gdmcbain)
* [Greg Vaslowski](https://github.com/Vaslo)
* [Hyewon Choi](https://github.com/hyew0nChoi)
* [Pedro Antonacio](https://github.com/antonacio)

# Release 0.19.9

## Major features and improvements
* Dropped Python 3.8 support.
* Implemented `KedroDataCatalog` repeating `DataCatalog` functionality with a few API enhancements:
  * Removed `_FrozenDatasets` and access datasets as properties;
  * Added get dataset by name feature;
  * `add_feed_dict()` was simplified to only add raw data;
  * Datasets' initialisation was moved out from `from_config()` method to the constructor.
* Moved development requirements from `requirements.txt` to the dedicated section in `pyproject.toml` for project template.
* Implemented `Protocol` abstraction for the current `DataCatalog` and adding new catalog implementations.
* Refactored `kedro run` and `kedro catalog` commands.
* Moved pattern resolution logic from `DataCatalog` to a separate component - `CatalogConfigResolver`. Updated `DataCatalog` to use `CatalogConfigResolver` internally.
* Made packaged Kedro projects return `session.run()` output to be used when running it in the interactive environment.
* Enhanced `OmegaConfigLoader` configuration validation to detect duplicate keys at all parameter levels, ensuring comprehensive nested key checking.

**Note:** ``KedroDataCatalog`` is an experimental feature and is under active development. Therefore, it is possible we'll introduce breaking changes to this class, so be mindful of that if you decide to use it already. Let us know if you have any feedback about the ``KedroDataCatalog`` or ideas for new features.

## Bug fixes and other changes
* Fixed bug where using dataset factories breaks with `ThreadRunner`.
* Fixed a bug where `SharedMemoryDataset.exists` would not call the underlying `MemoryDataset`.
* Fixed template projects example tests.
* Made credentials loading consistent between `KedroContext._get_catalog()` and `resolve_patterns` so that both use `_get_config_credentials()`

## Breaking changes to the API
* Removed `ShelveStore` to address a security vulnerability.

## Documentation changes
* Fix logo on PyPI page.
* Minor language/styling updates.


## Community contributions
* [Puneet](https://github.com/puneeter)
* [ethanknights](https://github.com/ethanknights)
* [Manezki](https://github.com/Manezki)
* [MigQ2](https://github.com/MigQ2)
* [Felix Scherz](https://github.com/felixscherz)
* [Yu-Sheng Li](https://github.com/kevin1kevin1k)

# Release 0.19.8

## Major features and improvements
* Made default run entrypoint in `__main__.py` work in interactive environments such as IPyhon and Databricks.

## Bug fixes and other changes
* Fixed a bug that caused tracebacks disappeared from CLI runs.
* Moved `_find_run_command()` and `_find_run_command_in_plugins()` from `__main__.py` in the project template to the framework itself.
* Fixed a bug where `%load_node` breaks with multi-lines import statements.
* Fixed a regression where `rich` mark up logs stop showing since 0.19.7.

## Documentation changes
* Add clarifications in docs explaining how runtime parameter resolution works.

## Community contributions
Many thanks to the following Kedroids for contributing PRs to this release:
* [cclauss](https://github.com/cclauss)
* [eltociear](https://github.com/eltociear)
* [ltalirz](https://github.com/ltalirz)

# Release 0.19.7

## Major features and improvements
* Exposed `load` and `save` publicly for each dataset in the core `kedro` library, and enabled other datasets to do the same. If a dataset doesn't expose `load` or `save` publicly, Kedro will fall back to using `_load` or `_save`, respectively.
* Kedro commands are now lazily loaded to add performance gains when running Kedro commands.
* Implemented key completion support for accessing datasets in the `DataCatalog`.
* Implemented dataset pretty printing.
* Implemented `DataCatalog` pretty printing.
* Moved to an opt-out model for telemetry, enabling it by default without requiring prior consent.

## Bug fixes and other changes
* Updated error message for invalid catalog entries.
* Updated error message for catalog entries when the dataset class is not found with hints on how to resolve the issue.
* Fixed a bug in the `DataCatalog` `shallow_copy()` method to ensure it returns the type of the used catalog and doesn't cast it to `DataCatalog`.
* Made [kedro-telemetry](https://github.com/kedro-org/kedro-plugins/tree/main/kedro-telemetry) a core dependency.
* Fixed a bug when `OmegaConfigLoader` is printed, there are few missing arguments.
* Fixed a bug when where iterating `OmegaConfigLoader`'s `keys` return empty dictionary.

## Upcoming deprecations for Kedro 1.0.0
* The utility method `get_pkg_version()` is deprecated and will be removed in Kedro 1.0.0.
* `LambdaDataset` is deprecated and will be removed in Kedro 1.0.0.

## Documentation changes
* Improved documentation for configuring dataset parameters in the data catalog
* Extended documentation with an example of logging customisation at runtime

## Community contributions
Many thanks to the following Kedroids for contributing PRs to this release:
* [nickolasrm](https://github.com/nickolasrm)
* [yury-fedotov](https://github.com/yury-fedotov)

# Release 0.19.6

## Major features and improvements
* Added `raise_errors` argument to `find_pipelines`. If `True`, the first pipeline for which autodiscovery fails will cause an error to be raised. The default behaviour is still to raise a warning for each failing pipeline.
* It is now possible to use Kedro without having `rich` installed.
* Updated custom logging behavior: `conf/logging.yml` will be used if it exists and `KEDRO_LOGGING_CONFIG` is not set; otherwise, `default_logging.yml` will be used.

## Bug fixes and other changes
* User defined catch-all dataset factory patterns now override the default pattern provided by the runner.

## Upcoming deprecations for Kedro 1.0.0
* All micro-packaging commands (`kedro micropkg pull`, `kedro micropkg package`) are deprecated and will be removed in Kedro 1.0.0.

## Documentation changes
* Improved documentation for custom starters
* Added a new docs section on deploying Kedro project on AWS Airflow MWAA
* Detailed instructions on using `globals` and `runtime_params` with the `OmegaConfigLoader`

## Community contributions
Many thanks to the following Kedroids for contributing PRs to this release:
* [doxenix](https://github.com/doxenix)
* [cleeeks](https://github.com/cleeeks)

# Release 0.19.5

## Bug fixes and other changes
* Fixed breaking import issue when working on a project with `kedro-viz` on python 3.8.

## Documentation changes
* Updated the documentation for deploying a Kedro project with Astronomer Airflow.
* Used `kedro-sphinx-theme` for documentation.
* Add mentions about correct usage of `configure_project` with `multiprocessing`.
*
# Release 0.19.4

## Major features and improvements
* Kedro commands now work from any subdirectory within a Kedro project.
* Kedro CLI now provides a better error message when project commands are run outside of a project i.e. `kedro run`
* Added the `--telemetry` flag to `kedro new`, allowing the user to register consent to have user analytics collected at the same time as the project is created.
* Improved the performance of `Pipeline` object creation and summing.
* Improved suggestions to resume failed pipeline runs.
* Dropped the dependency on `toposort` in favour of the built-in `graphlib` module.
* Cookiecutter errors are shown in short format without the `--verbose` flag.

## Bug fixes and other changes
* Updated `kedro pipeline create` and `kedro pipeline delete` to read the base environment from the project settings.
* Updated CLI command `kedro catalog resolve` to read credentials properly.
* Changed the path of where pipeline tests generated with `kedro pipeline create` from `<project root>/src/tests/pipelines/<pipeline name>` to `<project root>/tests/pipelines/<pipeline name>`.
* Updated ``.gitignore`` to prevent pushing MLflow local runs folder to a remote forge when using MLflow and Git.
* Fixed error handling message for malformed yaml/json files in OmegaConfigLoader.
* Fixed a bug in `node`-creation allowing self-dependencies when using transcoding, that is datasets named like `name@format`.
* Improved error message when passing wrong value to node.

## Breaking changes to the API
* Methods `_is_project` and `_find_kedro_project` have been moved to `kedro.utils`. We recommend not using private methods in your code, but if you do, please update your code to use the new location.

## Documentation changes
* Added missing description for `merge_strategy` argument in OmegaConfigLoader.
* Added documentation on best practices for testing nodes and pipelines.
* Clarified docs around using custom resolvers without a full Kedro project.


## Community contributions
Many thanks to the following Kedroids for contributing PRs to this release:
* [ondrejzacha](https://github.com/ondrejzacha)
* [Puneet](https://github.com/puneeter)

# Release 0.19.3

## Major features and improvements
* Create the debugging line magic `%load_node` for Jupyter Notebook and Jupyter Lab.
* Add official support for Python 3.12.
* Add better IPython, VS Code Notebook support for `%load_node` and minimal support for Databricks.
* Add full Kedro Node input syntax for `%load_node`.

## Bug fixes and other changes
* Updated CLI Command `kedro catalog resolve` to work with dataset factories that use `PartitionedDataset`.
* Addressed arbitrary file write via archive extraction security vulnerability in micropackaging.
* Added the `_EPHEMERAL` attribute to `AbstractDataset` and other Dataset classes that inherit from it.
* Added new JSON Schema that works with Kedro versions 0.19.*

## Documentation changes
* Enable read-the-docs search when user presses Command/Ctrl + K.
* Added documentation for `kedro-telemetry` and the data collected by it.

## Community contributions
Many thanks to the following Kedroids for contributing PRs to this release:
* [MosaicMan](https://github.com/MosaicMan)
* [Fazil](https://github.com/lordsoffallen)

# Release 0.19.2

## Bug fixes and other changes
* Removed example pipeline requirements when examples are not selected in `tools`.
* Allowed modern versions of JupyterLab and Jupyter Notebooks.
* Removed setuptools dependency
* Added `source_dir` explicitly in `pyproject.toml` for non-src layout project.
* `MemoryDataset` entries are now included in free outputs.
* Removed black dependency and replaced it functionality with `ruff format`.

## Breaking changes to the API
* Added logging about not using async mode in `SequentiallRunner` and `ParallelRunner`.
* Changed input format for tools option obtained from --config file from numbers to short names.

## Documentation changes
* Added documentation about `bootstrap_project` and `configure_project`.
* Added documentation about `kedro run` and hook execution order.

## Migration guide from Kedro 0.18.* to 0.19.*
[See the migration guide for 0.19 in the Kedro documentation](https://docs.kedro.org/en/latest/resources/migration.html).

# Release 0.19.1

## Bug fixes and other changes
* Loosened pin for `kedro-telemetry` to fix dependency issues in `0.19.0`.

## Migration guide from Kedro 0.18.* to 0.19.*
[See the migration guide for 0.19 in the Kedro documentation](https://docs.kedro.org/en/latest/resources/migration.html).


# Release 0.19.0

## Major features and improvements
* Dropped Python 3.7 support.
* [Introduced project tools and example to the `kedro new` CLI flow](docs/source/get_started/new_project.md#project-tools).
* The new spaceflights starters, `spaceflights-pandas`, `spaceflights-pandas-viz`, `spaceflights-pyspark`, and `spaceflights-pyspark-viz` can be used with the `kedro new` command with the `--starter` flag.
* Added the `--conf-source` option to `%reload_kedro`, allowing users to specify a source for project configuration.
* [Added the functionality to choose a merging strategy for config files loaded with `OmegaConfigLoader`](docs/source/configuration/advanced_configuration.md#how-to-change-the-merge-strategy-used-by-omegaconfigloader).
* Modified the mechanism of importing datasets, raise more explicit error when dependencies are missing.
* Added validation for configuration file used to override run commands via the CLI.
* Moved the default environment `base` and `local` from config loader to `_ProjectSettings`. This enables the use of config loader as a standalone class without affecting existing Kedro Framework users.

## Bug fixes and other changes
* Added a new field `tools` to `pyproject.toml` when a project is created.
* Reduced `spaceflights` data to minimise waiting times during tutorial execution.
* Added validation to node tags to be consistent with node names.
* Removed `pip-tools` as a dependency.
* Accepted path-like filepaths more broadly for datasets.
* Removed support for defining the `layer` attribute at top-level within DataCatalog.
* Bumped `kedro-datasets` to latest `2.0.0`.

## Breaking changes to the API
* Renamed the `data_sets` argument and the `_data_sets` attribute in `Catalog` and their references to `datasets` and `_datasets` respectively.
* Renamed the `data_sets()` method in `Pipeline` and all references to it to `datasets()`.
* Renamed all other uses of `data_set` and `data_sets` in the codebase to `dataset` and `datasets` respectively.
* Remove deprecated `project_version` from `ProjectMetadata`.
* Removed `package_name` argument from `KedroSession.create`.
* Removed the `create_default_data_set()` method in the `Runner` in favour of using dataset factories to create default dataset instances.
* Removed `layer` argument from the DataCatalog.

### Datasets
* Removed `kedro.extras.datasets` and tests.
* Reduced constructor arguments for `APIDataset` by replacing most arguments with a single constructor argument `load_args`. This makes it more consistent with other Kedro DataSets and the underlying `requests` API, and automatically enables the full configuration domain: stream, certificates, proxies, and more.
* Removed `PartitionedDataset` and `IncrementalDataset` from `kedro.io`

### CLI
* Removed deprecated commands:
   * `kedro docs`
   * `kedro jupyter convert`
   * `kedro activate-nbstripout`
   * `kedro build-docs`
   * `kedro build-reqs`
   * `kedro lint`
   * `kedro test`
* Added the `--addons` flag to the `kedro new` command.
* Added the `--name` flag to the `kedro new` command.
* Removed `kedro run` flags `--node`, `--tag`, and `--load-version` in favour of `--nodes`, `--tags`, and `--load-versions`.

### ConfigLoader
* Made `OmegaConfigLoader` the default config loader.
* Removed `ConfigLoader` and `TemplatedConfigLoader`.
* `logging` is removed from `ConfigLoader` in favour of the environment variable `KEDRO_LOGGING_CONFIG`.

### Other
* Removed deprecated `kedro.extras.ColorHandler`.
* The Kedro IPython extension is no longer available as `%load_ext kedro.extras.extensions.ipython`; use `%load_ext kedro.ipython` instead.
* Anonymous nodes are given default names of the form `<function_name>([in1;in2;...]) -> [out1;out2;...]`, with the names of inputs and outputs separated by semicolons.
* The default project template now has one `pyproject.toml` at the root of the project (containing both the packaging metadata and the Kedro build config).
* The `requirements.txt` in the default project template moved to the root of the project as well (hence dependencies are now installed with `pip install -r requirements.txt` instead of `pip install -r src/requirements.txt`).
* The `spaceflights` starter has been renamed to `spaceflights-pandas`.
* The starters `pandas-iris`, `pyspark-iris`, `pyspark`, and `standalone-datacatalog` have been archived.

## Migration guide from Kedro 0.18.* to 0.19.*
[See the migration guide for 0.19 in the Kedro documentation](https://docs.kedro.org/en/latest/resources/migration.html).


### Logging
`logging.yml` is now independent of Kedro's run environment and only used if `KEDRO_LOGGING_CONFIG` is set to point to it.

## Community contributors
We are grateful to every community member who made a PR to Kedro that's found its way into 0.19.0, and give particular thanks to those who contributed between 0.18.14 and this release, either as part of their ongoing Kedro community involvement or as part of Hacktoberfest 2023 🎃

* [Jeroldine Akuye Oakley](https://github.com/JayOaks) 🎃
* [Laíza Milena Scheid Parizotto](https://github.com/laizaparizotto) 🎃
* [Mustapha Abdullahi](https://github.com/mustious)
* [Adam Kells](https://github.com/adamkells)
* [Ajay Gonepuri](https://github.com/HKABIG)

# Release 0.18.14

## Major features and improvements
* Allowed using of custom cookiecutter templates for creating pipelines with `--template` flag for `kedro pipeline create` or via `template/pipeline` folder.
* Allowed overriding of configuration keys with runtime parameters using the `runtime_params` resolver with `OmegaConfigLoader`.

## Bug fixes and other changes
* Updated dataset factories to resolve nested catalog config properly.
* Updated `OmegaConfigLoader` to handle paths containing dots outside of `conf_source`.
* Made `settings.py` optional.

## Documentation changes
* Added documentation to clarify execution order of hooks.
* Added a notebook example for spaceflights to illustrate how to incrementally add Kedro features.
* Moved documentation for the `standalone-datacatalog` starter into its [README file](https://github.com/kedro-org/kedro-starters/tree/main/standalone-datacatalog).
* Added new documentation about deploying a Kedro project with Amazon EMR.
* Added new documentation about how to publish a Kedro-Viz project to make it shareable.
* New TSC members added to the page and the organisation of each member is also now listed.
* Plus some minor bug fixes and changes across the documentation.

## Upcoming deprecations for Kedro 0.19.0
* All dataset classes will be removed from the core Kedro repository (`kedro.extras.datasets`). Install and import them from the [`kedro-datasets`](https://github.com/kedro-org/kedro-plugins/tree/main/kedro-datasets) package instead.
* All dataset classes ending with `DataSet` are deprecated and will be removed in Kedro `0.19.0` and `kedro-datasets` `2.0.0`. Instead, use the updated class names ending with `Dataset`.
* The starters `pandas-iris`, `pyspark-iris`, `pyspark`, and `standalone-datacatalog` are deprecated and will be archived in Kedro 0.19.0.
* `PartitionedDataset` and `IncrementalDataset` have been moved to `kedro-datasets` and will be removed in Kedro `0.19.0`. Install and import them from the [`kedro-datasets`](https://github.com/kedro-org/kedro-plugins/tree/main/kedro-datasets) package instead.

## Community contributions
Many thanks to the following Kedroids for contributing PRs to this release:
* [Jason Hite](https://github.com/jasonmhite)
* [IngerMathilde](https://github.com/IngerMathilde)
* [Laíza Milena Scheid Parizotto](https://github.com/laizaparizotto)
* [Richard](https://github.com/CF-FHB-X)
* [flpvvvv](https://github.com/flpvvvv)
* [qheuristics](https://github.com/qheuristics)
* [Miguel Ortiz](https://github.com/miguel-ortiz-marin)
* [rxm7706](https://github.com/rxm7706)
* [Iñigo Hidalgo](https://github.com/inigohidalgo)
* [harmonys-qb](https://github.com/harmonys-qb)
* [Yi Kuang](https://github.com/lvxhnat)
* [Jens Lordén](https://github.com/Celsuss)

# Release 0.18.13

## Major features and improvements
* Added support for Python 3.11. This includes tackling challenges like dependency pinning and test adjustments to ensure a smooth experience. Detailed migration tips are provided below for further context.
* Added new `OmegaConfigLoader` features:
  * Allowed registering of custom resolvers to `OmegaConfigLoader` through `CONFIG_LOADER_ARGS`.
  * Added support for global variables to `OmegaConfigLoader`.
* Added `kedro catalog resolve` CLI command that resolves dataset factories in the catalog with any explicit entries in the project pipeline.
* Implemented a flat `conf/` structure for modular pipelines, and accordingly, updated the `kedro pipeline create` and `kedro catalog create` command.
* Updated new Kedro project template and Kedro starters:
  * Change Kedro starters and new Kedro projects to use `OmegaConfigLoader`.
  * Converted `setup.py` in new Kedro project template and Kedro starters to `pyproject.toml` and moved flake8 configuration
  to dedicated file `.flake8`.
  * Updated the spaceflights starter to use the new flat `conf/` structure.

## Bug fixes and other changes
* Updated `OmegaConfigLoader` to ignore config from hidden directories like `.ipynb_checkpoints`.

## Documentation changes
* Revised the `data` section to restructure beginner and advanced pages about the Data Catalog and datasets.
* Moved contributor documentation to the [GitHub wiki](https://github.com/kedro-org/kedro/wiki/Contribute-to-Kedro).
* Updated example of using generator functions in nodes.
* Added migration guide from the `ConfigLoader` and the `TemplatedConfigLoader` to the `OmegaConfigLoader`. The `ConfigLoader` and the `TemplatedConfigLoader` are deprecated and will be removed in the `0.19.0` release.

## Migration Tips for Python 3.11:
* PyTables on Windows: Users on Windows with Python >=3.8 should note we've pinned `pytables` to `3.8.0` due to compatibility issues.
* Spark Dependency: We've set an upper version limit for `pyspark` at <3.4 due to breaking changes in 3.4.
* Testing with Python 3.10: The latest `moto` version now supports parallel test execution for Python 3.10, resolving previous issues.

## Upcoming deprecations for Kedro 0.19.0
* Renamed abstract dataset classes, in accordance with the [Kedro lexicon](https://github.com/kedro-org/kedro/wiki/Kedro-documentation-style-guide#kedro-lexicon). Dataset classes ending with "DataSet" are deprecated and will be removed in 0.19.0. Note that all of the below classes are also importable from `kedro.io`; only the module where they are defined is listed as the location.

| Type                       | Deprecated Alias           | Location        |
| -------------------------- | -------------------------- | --------------- |
| `AbstractDataset`          | `AbstractDataSet`          | `kedro.io.core` |
| `AbstractVersionedDataset` | `AbstractVersionedDataSet` | `kedro.io.core` |

* Using the `layer` attribute at the top level is deprecated; it will be removed in Kedro version 0.19.0. Please move `layer` inside the `metadata` -> `kedro-viz` attributes.

## Community contributions
Thanks to [Laíza Milena Scheid Parizotto](https://github.com/laizaparizotto) and [Jonathan Cohen](https://github.com/JonathanDCohen).

# Release 0.18.12

## Major features and improvements
* Added dataset factories feature which uses pattern matching to reduce the number of catalog entries.
* Activated all built-in resolvers by default for `OmegaConfigLoader` except for `oc.env`.
* Added `kedro catalog rank` CLI command that ranks dataset factories in the catalog by matching priority.

## Bug fixes and other changes
* Consolidated dependencies and optional dependencies in `pyproject.toml`.
* Made validation of unique node outputs much faster.
* Updated `kedro catalog list` to show datasets generated with factories.

## Documentation changes
* Recommended `ruff` as the linter and removed mentions of `pylint`, `isort`, `flake8`.

## Community contributions
Thanks to [Laíza Milena Scheid Parizotto](https://github.com/laizaparizotto) and [Chris Schopp](https://github.com/cschopp-simwell).

## Upcoming deprecations for Kedro 0.19.0
* `ConfigLoader` and `TemplatedConfigLoader` will be deprecated. Please use `OmegaConfigLoader` instead.

# Release 0.18.11

## Major features and improvements
* Added `databricks-iris` as an official starter.

## Bug fixes and other changes
* Reworked micropackaging workflow to use standard Python packaging practices.
* Make `kedro micropkg package` accept `--verbose`.
* Compare for protocol and delimiter in `PartitionedDataSet` to be able to pass the protocol to partitions which paths starts with the same characters as the protocol (e.g. `s3://s3-my-bucket`).

## Documentation changes
* Significant improvements to the documentation that covers working with Databricks and Kedro, including a new page for workspace-only development, and a guide to choosing the best workflow for your use case.
* Updated documentation for deploying with Prefect for version 2.0.
* Added documentation for developing a Kedro project using a Databricks workspace.

## Breaking changes to the API
* Logging is decoupled from `ConfigLoader`, use `KEDRO_LOGGING_CONFIG` to configure logging.

## Upcoming deprecations for Kedro 0.19.0
* Renamed dataset and error classes, in accordance with the [Kedro lexicon](https://github.com/kedro-org/kedro/wiki/Kedro-documentation-style-guide#kedro-lexicon). Dataset classes ending with "DataSet" and error classes starting with "DataSet" are deprecated and will be removed in 0.19.0. Note that all of the below classes are also importable from `kedro.io`; only the module where they are defined is listed as the location.

| Type                        | Deprecated Alias            | Location                       |
| --------------------------- | --------------------------- | ------------------------------ |
| `CachedDataset`             | `CachedDataSet`             | `kedro.io.cached_dataset`      |
| `LambdaDataset`             | `LambdaDataSet`             | `kedro.io.lambda_dataset`      |
| `IncrementalDataset`        | `IncrementalDataSet`        | `kedro.io.partitioned_dataset` |
| `MemoryDataset`             | `MemoryDataSet`             | `kedro.io.memory_dataset`      |
| `PartitionedDataset`        | `PartitionedDataSet`        | `kedro.io.partitioned_dataset` |
| `DatasetError`              | `DataSetError`              | `kedro.io.core`                |
| `DatasetAlreadyExistsError` | `DataSetAlreadyExistsError` | `kedro.io.core`                |
| `DatasetNotFoundError`      | `DataSetNotFoundError`      | `kedro.io.core`                |

## Community contributions
Many thanks to the following Kedroids for contributing PRs to this release:

* [jmalovera10](https://github.com/jmalovera10)
* [debugger24](https://github.com/debugger24)
* [juliushetzel](https://github.com/juliushetzel)
* [jacobweiss2305](https://github.com/jacobweiss2305)
* [eduardoconto](https://github.com/eduardoconto)

# Release 0.18.10

## Major features and improvements
* Rebrand across all documentation and Kedro assets.
* Added support for variable interpolation in the catalog with the `OmegaConfigLoader`.

# Release 0.18.9

## Major features and improvements
* `kedro run --params` now updates interpolated parameters correctly when using `OmegaConfigLoader`.
* Added `metadata` attribute to `kedro.io` datasets. This is ignored by Kedro, but may be consumed by users or external plugins.
* Added `kedro.logging.RichHandler`. This replaces the default `rich.logging.RichHandler` and is more flexible, user can turn off the `rich` traceback if needed.

## Bug fixes and other changes
* `OmegaConfigLoader` will return a `dict` instead of `DictConfig`.
* `OmegaConfigLoader` does not show a `MissingConfigError` when the config files exist but are empty.

## Documentation changes
* Added documentation for collaborative experiment tracking within Kedro-Viz.
* Revised section on deployment to better organise content and reflect how recently docs have been updated.
* Minor improvements to fix typos and revise docs to align with engineering changes.

## Breaking changes to the API
* `kedro package` does not produce `.egg` files anymore, and now relies exclusively on `.whl` files.

## Community contributions
Many thanks to the following Kedroids for contributing PRs to this release:

* [tomasvanpottelbergh](https://github.com/tomasvanpottelbergh)
* [https://github.com/debugger24](https://github.com/debugger24)

# Release 0.18.8

## Major features and improvements
* Added `KEDRO_LOGGING_CONFIG` environment variable, which can be used to configure logging from the beginning of the `kedro` process.
* Removed logs folder from the kedro new project template. File-based logging will remain but just be level INFO and above and go to project root instead.


## Bug fixes and other changes
* Improvements to Jupyter E2E tests.
* Added full `kedro run` CLI command to session store to improve run reproducibility using `Kedro-Viz` experiment tracking.

### Documentation changes
* Improvements to documentation about configuration.
* Improvements to Sphinx toolchain including incrementing to use a newer version.
* Improvements to documentation on visualising Kedro projects on Databricks, and additional documentation about the development workflow for Kedro projects on Databricks.
* Updated Technical Steering Committee membership documentation.
* Revised documentation section about linting and formatting and extended to give details of `flake8` configuration.
* Updated table of contents for documentation to reduce scrolling.
* Expanded FAQ documentation.
* Added a 404 page to documentation.
* Added deprecation warnings about the removal of `kedro.extras.datasets`.

## Community contributions
Many thanks to the following Kedroids for contributing PRs to this release:

* [MaximeSteinmetz](https://github.com/MaximeSteinmetz)


# Release 0.18.7

## Major features and improvements
* Added new Kedro CLI `kedro jupyter setup` to setup Jupyter Kernel for Kedro.
* `kedro package` now includes the project configuration in a compressed `tar.gz` file.
* Added functionality to the `OmegaConfigLoader` to load configuration from compressed files of `zip` or `tar` format. This feature requires `fsspec>=2023.1.0`.
* Significant improvements to on-boarding documentation that covers setup for new Kedro users. Also some major changes to the spaceflights tutorial to make it faster to work through. We think it's a better read. Tell us if it's not.

## Bug fixes and other changes
* Added a guide and tooling for developing Kedro for Databricks.
* Implemented missing dict-like interface for `_ProjectPipeline`.


# Release 0.18.6

## Bug fixes and other changes
* Fixed bug that didn't allow to read or write datasets with `s3a` or `s3n` filepaths
* Fixed bug with overriding nested parameters using the `--params` flag
* Fixed bug that made session store incompatible with `Kedro-Viz` experiment tracking

## Migration guide from Kedro 0.18.5 to 0.18.6
A regression introduced in Kedro version `0.18.5` caused the `Kedro-Viz` console to fail to show experiment tracking correctly. If you experienced this issue, you will need to:
* upgrade to Kedro version `0.18.6`
* delete any erroneous session entries created with Kedro 0.18.5 from your session_store.db stored at `<project-path>/data/session_store.db`.

Thanks to Kedroids tomohiko kato, [tsanikgr](https://github.com/tsanikgr) and [maddataanalyst](https://github.com/maddataanalyst) for very detailed reports about the bug.


# Release 0.18.5

> This release introduced a bug that causes a failure in experiment tracking within the `Kedro-Viz` console. We recommend that you use Kedro version `0.18.6` in preference.

## Major features and improvements
* Added new `OmegaConfigLoader` which uses `OmegaConf` for loading and merging configuration.
* Added the `--conf-source` option to `kedro run`, allowing users to specify a source for project configuration for the run.
* Added `omegaconf` syntax as option for `--params`. Keys and values can now be separated by colons or equals signs.
* Added support for generator functions as nodes, i.e. using `yield` instead of return.
  * Enable chunk-wise processing in nodes with generator functions.
  * Save node outputs after every `yield` before proceeding with next chunk.
* Fixed incorrect parsing of Azure Data Lake Storage Gen2 URIs used in datasets.
* Added support for loading credentials from environment variables using `OmegaConfigLoader`.
* Added new `--namespace` flag to `kedro run` to enable filtering by node namespace.
* Added a new argument `node` for all four dataset hooks.
* Added the `kedro run` flags `--nodes`, `--tags`, and `--load-versions` to replace `--node`, `--tag`, and `--load-version`.

## Bug fixes and other changes
* Commas surrounded by square brackets (only possible for nodes with default names) will no longer split the arguments to `kedro run` options which take a list of nodes as inputs (`--from-nodes` and `--to-nodes`).
* Fixed bug where `micropkg` manifest section in `pyproject.toml` isn't recognised as allowed configuration.
* Fixed bug causing `load_ipython_extension` not to register the `%reload_kedro` line magic when called in a directory that does not contain a Kedro project.
* Added `anyconfig`'s `ac_context` parameter to `kedro.config.commons` module functions for more flexible `ConfigLoader` customizations.
* Change reference to `kedro.pipeline.Pipeline` object throughout test suite with `kedro.modular_pipeline.pipeline` factory.
* Fixed bug causing the `after_dataset_saved` hook only to be called for one output dataset when multiple are saved in a single node and async saving is in use.
* Log level for "Credentials not found in your Kedro project config" was changed from `WARNING` to `DEBUG`.
* Added safe extraction of tar files in `micropkg pull` to fix vulnerability caused by [CVE-2007-4559](https://github.com/advisories/GHSA-gw9q-c7gh-j9vm).
* Documentation improvements
    * Bug fix in table font size
    * Updated API docs links for datasets
    * Improved CLI docs for `kedro run`
    * Revised documentation for visualisation to build plots and for experiment tracking
    * Added example for loading external credentials to the Hooks documentation

## Breaking changes to the API

## Community contributions
Many thanks to the following Kedroids for contributing PRs to this release:

* [adamfrly](https://github.com/adamfrly)
* [corymaklin](https://github.com/corymaklin)
* [Emiliopb](https://github.com/Emiliopb)
* [grhaonan](https://github.com/grhaonan)
* [JStumpp](https://github.com/JStumpp)
* [michalbrys](https://github.com/michalbrys)
* [sbrugman](https://github.com/sbrugman)

## Upcoming deprecations for Kedro 0.19.0
* `project_version` will be deprecated in `pyproject.toml` please use `kedro_init_version` instead.
* Deprecated `kedro run` flags `--node`, `--tag`, and `--load-version` in favour of `--nodes`, `--tags`, and `--load-versions`.

# Release 0.18.4

## Major features and improvements
* Make Kedro instantiate datasets from `kedro_datasets` with higher priority than `kedro.extras.datasets`. `kedro_datasets` is the namespace for the new `kedro-datasets` python package.
* The config loader objects now implement `UserDict` and the configuration is accessed through `conf_loader['catalog']`.
* You can configure config file patterns through `settings.py` without creating a custom config loader.
* Added the following new datasets:

| Type                                 | Description                                                                | Location                         |
| ------------------------------------ | -------------------------------------------------------------------------- | -------------------------------- |
| `svmlight.SVMLightDataSet`           | Work with svmlight/libsvm files using scikit-learn library                 | `kedro.extras.datasets.svmlight` |
| `video.VideoDataSet`                 | Read and write video files from a filesystem                               | `kedro.extras.datasets.video`    |
| `video.video_dataset.SequenceVideo`  | Create a video object from an iterable sequence to use with `VideoDataSet` | `kedro.extras.datasets.video`    |
| `video.video_dataset.GeneratorVideo` | Create a video object from a generator to use with `VideoDataSet`          | `kedro.extras.datasets.video`    |
* Implemented support for a functional definition of schema in `dask.ParquetDataSet` to work with the `dask.to_parquet` API.

## Bug fixes and other changes
* Fixed `kedro micropkg pull` for packages on PyPI.
* Fixed `format` in `save_args` for `SparkHiveDataSet`, previously it didn't allow you to save it as delta format.
* Fixed save errors in `TensorFlowModelDataset` when used without versioning; previously, it wouldn't overwrite an existing model.
* Added support for `tf.device` in `TensorFlowModelDataset`.
* Updated error message for `VersionNotFoundError` to handle insufficient permission issues for cloud storage.
* Updated Experiment Tracking docs with working examples.
* Updated `MatplotlibWriter`, `text.TextDataSet`, `plotly.PlotlyDataSet` and `plotly.JSONDataSet` docs with working examples.
* Modified implementation of the Kedro IPython extension to use `local_ns` rather than a global variable.
* Refactored `ShelveStore` to its own module to ensure multiprocessing works with it.
* `kedro.extras.datasets.pandas.SQLQueryDataSet` now takes optional argument `execution_options`.
* Removed `attrs` upper bound to support newer versions of Airflow.
* Bumped the lower bound for the `setuptools` dependency to <=61.5.1.

## Minor breaking changes to the API

## Upcoming deprecations for Kedro 0.19.0
* `kedro test` and `kedro lint` will be deprecated.

## Documentation
* Revised the Introduction to shorten it
* Revised the Get Started section to remove unnecessary information and clarify the learning path
* Updated the spaceflights tutorial to simplify the later stages and clarify what the reader needed to do in each phase
* Moved some pages that covered advanced materials into more appropriate sections
* Moved visualisation into its own section
* Fixed a bug that degraded user experience: the table of contents is now sticky when you navigate between pages
* Added redirects where needed on ReadTheDocs for legacy links and bookmarks

## Contributions from the Kedroid community
We are grateful to the following for submitting PRs that contributed to this release: [jstammers](https://github.com/jstammers), [FlorianGD](https://github.com/FlorianGD), [yash6318](https://github.com/yash6318), [carlaprv](https://github.com/carlaprv), [dinotuku](https://github.com/dinotuku), [williamcaicedo](https://github.com/williamcaicedo), [avan-sh](https://github.com/avan-sh), [Kastakin](https://github.com/Kastakin), [amaralbf](https://github.com/amaralbf), [BSGalvan](https://github.com/BSGalvan), [levimjoseph](https://github.com/levimjoseph), [daniel-falk](https://github.com/daniel-falk), [clotildeguinard](https://github.com/clotildeguinard), [avsolatorio](https://github.com/avsolatorio), and [picklejuicedev](https://github.com/picklejuicedev) for comments and input to documentation changes

# Release 0.18.3

## Major features and improvements
* Implemented autodiscovery of project pipelines. A pipeline created with `kedro pipeline create <pipeline_name>` can now be accessed immediately without needing to explicitly register it in `src/<package_name>/pipeline_registry.py`, either individually by name (e.g. `kedro run --pipeline=<pipeline_name>`) or as part of the combined default pipeline (e.g. `kedro run`). By default, the simplified `register_pipelines()` function in `pipeline_registry.py` looks like:

    ```python
    def register_pipelines() -> Dict[str, Pipeline]:
        """Register the project's pipelines.

        Returns:
            A mapping from pipeline names to ``Pipeline`` objects.
        """
        pipelines = find_pipelines()
        pipelines["__default__"] = sum(pipelines.values())
        return pipelines
    ```

* The Kedro IPython extension should now be loaded with `%load_ext kedro.ipython`.
* The line magic `%reload_kedro` now accepts keywords arguments, e.g. `%reload_kedro --env=prod`.
* Improved resume pipeline suggestion for `SequentialRunner`, it will backtrack the closest persisted inputs to resume.

## Bug fixes and other changes

* Changed default `False` value for rich logging `show_locals`, to make sure credentials and other sensitive data isn't shown in logs.
* Rich traceback handling is disabled on Databricks so that exceptions now halt execution as expected. This is a workaround for a [bug in `rich`](https://github.com/Textualize/rich/issues/2455).
* When using `kedro run -n [some_node]`, if `some_node` is missing a namespace the resulting error message will suggest the correct node name.
* Updated documentation for `rich` logging.
* Updated Prefect deployment documentation to allow for reruns with saved versioned datasets.
* The Kedro IPython extension now surfaces errors when it cannot load a Kedro project.
* Relaxed `delta-spark` upper bound to allow compatibility with Spark 3.1.x and 3.2.x.
* Added `gdrive` to list of cloud protocols, enabling Google Drive paths for datasets.
* Added svg logo resource for ipython kernel.

## Upcoming deprecations for Kedro 0.19.0
* The Kedro IPython extension will no longer be available as `%load_ext kedro.extras.extensions.ipython`; use `%load_ext kedro.ipython` instead.
* `kedro jupyter convert`, `kedro build-docs`, `kedro build-reqs` and `kedro activate-nbstripout` will be deprecated.

# Release 0.18.2

## Major features and improvements
* Added `abfss` to list of cloud protocols, enabling abfss paths.
* Kedro now uses the [Rich](https://github.com/Textualize/rich) library to format terminal logs and tracebacks.
* The file `conf/base/logging.yml` is now optional. See [our documentation](https://docs.kedro.org/en/0.18.2/logging/logging.html) for details.
* Introduced a `kedro.starters` entry point. This enables plugins to create custom starter aliases used by `kedro starter list` and `kedro new`.
* Reduced the `kedro new` prompts to just one question asking for the project name.

## Bug fixes and other changes
* Bumped `pyyaml` upper bound to make Kedro compatible with the [pyodide](https://pyodide.org/en/stable/usage/loading-packages.html#micropip) stack.
* Updated project template's Sphinx configuration to use `myst_parser` instead of `recommonmark`.
* Reduced number of log lines by changing the logging level from `INFO` to `DEBUG` for low priority messages.
* Kedro's framework-side logging configuration no longer performs file-based logging. Hence superfluous `info.log`/`errors.log` files are no longer created in your project root, and running Kedro on read-only file systems such as Databricks Repos is now possible.
* The `root` logger is now set to the Python default level of `WARNING` rather than `INFO`. Kedro's logger is still set to emit `INFO` level messages.
* `SequentialRunner` now has consistent execution order across multiple runs with sorted nodes.
* Bumped the upper bound for the Flake8 dependency to <5.0.
* `kedro jupyter notebook/lab` no longer reuses a Jupyter kernel.
* Required `cookiecutter>=2.1.1` to address a [known command injection vulnerability](https://security.snyk.io/vuln/SNYK-PYTHON-COOKIECUTTER-2414281).
* The session store no longer fails if a username cannot be found with `getpass.getuser`.
* Added generic typing for `AbstractDataSet` and `AbstractVersionedDataSet` as well as typing to all datasets.
* Rendered the deployment guide flowchart as a Mermaid diagram, and added Dask.

## Minor breaking changes to the API
* The module `kedro.config.default_logger` no longer exists; default logging configuration is now set automatically through `kedro.framework.project.LOGGING`. Unless you explicitly import `kedro.config.default_logger` you do not need to make any changes.

## Upcoming deprecations for Kedro 0.19.0
* `kedro.extras.ColorHandler` will be removed in 0.19.0.

# Release 0.18.1

## Major features and improvements
* Added a new hook `after_context_created` that passes the `KedroContext` instance as `context`.
* Added a new CLI hook `after_command_run`.
* Added more detail to YAML `ParserError` exception error message.
* Added option to `SparkDataSet` to specify a `schema` load argument that allows for supplying a user-defined schema as opposed to relying on the schema inference of Spark.
* The Kedro package no longer contains a built version of the Kedro documentation significantly reducing the package size.

## Bug fixes and other changes
* Removed fatal error from being logged when a Kedro session is created in a directory without git.
* `KedroContext` is now a attr's dataclass, `config_loader` is available as public attribute.
* Fixed `CONFIG_LOADER_CLASS` validation so that `TemplatedConfigLoader` can be specified in settings.py. Any `CONFIG_LOADER_CLASS` must be a subclass of `AbstractConfigLoader`.
* Added runner name to the `run_params` dictionary used in pipeline hooks.
* Updated [Databricks documentation](https://docs.kedro.org/en/0.18.1/deployment/databricks.html) to include how to get it working with IPython extension and Kedro-Viz.
* Update sections on visualisation, namespacing, and experiment tracking in the spaceflight tutorial to correspond to the complete spaceflights starter.
* Fixed `Jinja2` syntax loading with `TemplatedConfigLoader` using `globals.yml`.
* Removed global `_active_session`, `_activate_session` and `_deactivate_session`. Plugins that need to access objects such as the config loader should now do so through `context` in the new `after_context_created` hook.
* `config_loader` is available as a public read-only attribute of `KedroContext`.
* Made `hook_manager` argument optional for `runner.run`.
* `kedro docs` now opens an online version of the Kedro documentation instead of a locally built version.

## Upcoming deprecations for Kedro 0.19.0
* `kedro docs` will be removed in 0.19.0.


# Release 0.18.0

## TL;DR ✨
Kedro 0.18.0 strives to reduce the complexity of the project template and get us closer to a stable release of the framework. We've introduced the full [micro-packaging workflow](https://docs.kedro.org/en/0.18.0/nodes_and_pipelines/micro_packaging.html) 📦, which allows you to import packages, utility functions and existing pipelines into your Kedro project. [Integration with IPython and Jupyter](https://docs.kedro.org/en/0.18.0/tools_integration/ipython.html) has been streamlined in preparation for enhancements to Kedro's interactive workflow. Additionally, the release comes with long-awaited Python 3.9 and 3.10 support 🐍.

## Major features and improvements

### Framework
* Added `kedro.config.abstract_config.AbstractConfigLoader` as an abstract base class for all `ConfigLoader` implementations. `ConfigLoader` and `TemplatedConfigLoader` now inherit directly from this base class.
* Streamlined the `ConfigLoader.get` and `TemplatedConfigLoader.get` API and delegated the actual `get` method functional implementation to the `kedro.config.common` module.
* The `hook_manager` is no longer a global singleton. The `hook_manager` lifecycle is now managed by the `KedroSession`, and a new `hook_manager` will be created every time a `session` is instantiated.
* Added support for specifying parameters mapping in `pipeline()` without the `params:` prefix.
* Added new API `Pipeline.filter()` (previously in `KedroContext._filter_pipeline()`) to filter parts of a pipeline.
* Added `username` to Session store for logging during Experiment Tracking.
* A packaged Kedro project can now be imported and run from another Python project as following:
```python
from my_package.__main__ import main

main(
    ["--pipleine", "my_pipeline"]
)  # or just main() if no parameters are needed for the run
```

### Project template
* Removed `cli.py` from the Kedro project template. By default, all CLI commands, including `kedro run`, are now defined on the Kedro framework side. You can still define custom CLI commands by creating your own `cli.py`.
* Removed `hooks.py` from the Kedro project template. Registration hooks have been removed in favour of `settings.py` configuration, but you can still define execution timeline hooks by creating your own `hooks.py`.
* Removed `.ipython` directory from the Kedro project template. The IPython/Jupyter workflow no longer uses IPython profiles; it now uses an IPython extension.
* The default `kedro` run configuration environment names can now be set in `settings.py` using the `CONFIG_LOADER_ARGS` variable. The relevant keyword arguments to supply are `base_env` and `default_run_env`, which are set to `base` and `local` respectively by default.

### DataSets
* Added the following new datasets:

| Type                      | Description                                                   | Location                         |
| ------------------------- | ------------------------------------------------------------- | -------------------------------- |
| `pandas.XMLDataSet`       | Read XML into Pandas DataFrame. Write Pandas DataFrame to XML | `kedro.extras.datasets.pandas`   |
| `networkx.GraphMLDataSet` | Work with NetworkX using GraphML files                        | `kedro.extras.datasets.networkx` |
| `networkx.GMLDataSet`     | Work with NetworkX using Graph Modelling Language files       | `kedro.extras.datasets.networkx` |
| `redis.PickleDataSet`     | loads/saves data from/to a Redis database                     | `kedro.extras.datasets.redis`    |

* Added `partitionBy` support and exposed `save_args` for `SparkHiveDataSet`.
* Exposed `open_args_save` in `fs_args` for `pandas.ParquetDataSet`.
* Refactored the `load` and `save` operations for `pandas` datasets in order to leverage `pandas` own API and delegate `fsspec` operations to them. This reduces the need to have our own `fsspec` wrappers.
* Merged `pandas.AppendableExcelDataSet` into `pandas.ExcelDataSet`.
* Added `save_args` to `feather.FeatherDataSet`.

### Jupyter and IPython integration
* The [only recommended way to work with Kedro in Jupyter or IPython is now the Kedro IPython extension](https://docs.kedro.org/en/0.18.0/tools_integration/ipython.html). Managed Jupyter instances should load this via `%load_ext kedro.ipython` and use the line magic `%reload_kedro`.
* `kedro ipython` launches an IPython session that preloads the Kedro IPython extension.
* `kedro jupyter notebook/lab` creates a custom Jupyter kernel that preloads the Kedro IPython extension and launches a notebook with that kernel selected. There is no longer a need to specify `--all-kernels` to show all available kernels.

### Dependencies
* Bumped the minimum version of `pandas` to 1.3. Any `storage_options` should continue to be specified under `fs_args` and/or `credentials`.
* Added support for Python 3.9 and 3.10, dropped support for Python 3.6.
* Updated `black` dependency in the project template to a non pre-release version.

### Other
* Documented distribution of Kedro pipelines with Dask.

## Breaking changes to the API

### Framework
* Removed `RegistrationSpecs` and its associated `register_config_loader` and `register_catalog` hook specifications in favour of `CONFIG_LOADER_CLASS`/`CONFIG_LOADER_ARGS` and `DATA_CATALOG_CLASS` in `settings.py`.
* Removed deprecated functions `load_context` and `get_project_context`.
* Removed deprecated `CONF_SOURCE`, `package_name`, `pipeline`, `pipelines`, `config_loader` and `io` attributes from `KedroContext` as well as the deprecated `KedroContext.run` method.
* Added the `PluginManager` `hook_manager` argument to `KedroContext` and the `Runner.run()` method, which will be provided by the `KedroSession`.
* Removed the public method `get_hook_manager()` and replaced its functionality by `_create_hook_manager()`.
* Enforced that only one run can be successfully executed as part of a `KedroSession`. `run_id` has been renamed to `session_id` as a result.

### Configuration loaders
* The `settings.py` setting `CONF_ROOT` has been renamed to `CONF_SOURCE`. Default value of `conf` remains unchanged.
* `ConfigLoader` and `TemplatedConfigLoader` argument `conf_root` has been renamed to `conf_source`.
* `extra_params` has been renamed to `runtime_params` in `kedro.config.config.ConfigLoader` and `kedro.config.templated_config.TemplatedConfigLoader`.
* The environment defaulting behaviour has been removed from `KedroContext` and is now implemented in a `ConfigLoader` class (or equivalent) with the `base_env` and `default_run_env` attributes.

### DataSets
* `pandas.ExcelDataSet` now uses `openpyxl` engine instead of `xlrd`.
* `pandas.ParquetDataSet` now calls `pd.to_parquet()` upon saving. Note that the argument `partition_cols` is not supported.
* `spark.SparkHiveDataSet` API has been updated to reflect `spark.SparkDataSet`. The `write_mode=insert` option has also been replaced with `write_mode=append` as per Spark styleguide. This change addresses [Issue 725](https://github.com/kedro-org/kedro/issues/725) and [Issue 745](https://github.com/kedro-org/kedro/issues/745). Additionally, `upsert` mode now leverages `checkpoint` functionality and requires a valid `checkpointDir` be set for current `SparkContext`.
* `yaml.YAMLDataSet` can no longer save a `pandas.DataFrame` directly, but it can save a dictionary. Use `pandas.DataFrame.to_dict()` to convert your `pandas.DataFrame` to a dictionary before you attempt to save it to YAML.
* Removed `open_args_load` and `open_args_save` from the following datasets:
  * `pandas.CSVDataSet`
  * `pandas.ExcelDataSet`
  * `pandas.FeatherDataSet`
  * `pandas.JSONDataSet`
  * `pandas.ParquetDataSet`
* `storage_options` are now dropped if they are specified under `load_args` or `save_args` for the following datasets:
  * `pandas.CSVDataSet`
  * `pandas.ExcelDataSet`
  * `pandas.FeatherDataSet`
  * `pandas.JSONDataSet`
  * `pandas.ParquetDataSet`
* Renamed `lambda_data_set`, `memory_data_set`, and `partitioned_data_set` to `lambda_dataset`, `memory_dataset`, and `partitioned_dataset`, respectively, in `kedro.io`.
* The dataset `networkx.NetworkXDataSet` has been renamed to `networkx.JSONDataSet`.

### CLI
* Removed `kedro install` in favour of `pip install -r src/requirements.txt` to install project dependencies.
* Removed `--parallel` flag from `kedro run` in favour of `--runner=ParallelRunner`. The `-p` flag is now an alias for `--pipeline`.
* `kedro pipeline package` has been replaced by `kedro micropkg package` and, in addition to the `--alias` flag used to rename the package, now accepts a module name and path to the pipeline or utility module to package, relative to `src/<package_name>/`. The `--version` CLI option has been removed in favour of setting a `__version__` variable in the micro-package's `__init__.py` file.
* `kedro pipeline pull` has been replaced by `kedro micropkg pull` and now also supports `--destination` to provide a location for pulling the package.
* Removed `kedro pipeline list` and `kedro pipeline describe` in favour of `kedro registry list` and `kedro registry describe`.
* `kedro package` and `kedro micropkg package` now save `egg` and `whl` or `tar` files in the `<project_root>/dist` folder (previously `<project_root>/src/dist`).
* Changed the behaviour of `kedro build-reqs` to compile requirements from `requirements.txt` instead of `requirements.in` and save them to `requirements.lock` instead of `requirements.txt`.
* `kedro jupyter notebook/lab` no longer accept `--all-kernels` or `--idle-timeout` flags. `--all-kernels` is now the default behaviour.
* `KedroSession.run` now raises `ValueError` rather than `KedroContextError` when the pipeline contains no nodes. The same `ValueError` is raised when there are no matching tags.
* `KedroSession.run` now raises `ValueError` rather than `KedroContextError` when the pipeline name doesn't exist in the pipeline registry.

### Other
* Added namespace to parameters in a modular pipeline, which addresses [Issue 399](https://github.com/kedro-org/kedro/issues/399).
* Switched from packaging pipelines as wheel files to tar archive files compressed with gzip (`.tar.gz`).
* Removed decorator API from `Node` and `Pipeline`, as well as the modules `kedro.extras.decorators` and `kedro.pipeline.decorators`.
* Removed transformer API from `DataCatalog`, as well as the modules `kedro.extras.transformers` and `kedro.io.transformers`.
* Removed the `Journal` and `DataCatalogWithDefault`.
* Removed `%init_kedro` IPython line magic, with its functionality incorporated into `%reload_kedro`. This means that if `%reload_kedro` is called with a filepath, that will be set as default for subsequent calls.

## Migration guide from Kedro 0.17.* to 0.18.*

### Hooks
* Remove any existing `hook_impl` of the `register_config_loader` and `register_catalog` methods from `ProjectHooks` in `hooks.py` (or custom alternatives).
* If you use `run_id` in the `after_catalog_created` hook, replace it with `save_version` instead.
* If you use `run_id` in any of the `before_node_run`, `after_node_run`, `on_node_error`, `before_pipeline_run`, `after_pipeline_run` or `on_pipeline_error` hooks, replace it with `session_id` instead.

### `settings.py` file
* If you use a custom config loader class such as `kedro.config.TemplatedConfigLoader`, alter `CONFIG_LOADER_CLASS` to specify the class and `CONFIG_LOADER_ARGS` to specify keyword arguments. If not set, these default to `kedro.config.ConfigLoader` and an empty dictionary respectively.
* If you use a custom data catalog class, alter `DATA_CATALOG_CLASS` to specify the class. If not set, this defaults to `kedro.io.DataCatalog`.
* If you have a custom config location (i.e. not `conf`), update `CONF_ROOT` to `CONF_SOURCE` and set it to a string with the expected configuration location. If not set, this defaults to `"conf"`.

### Modular pipelines
* If you use any modular pipelines with parameters, make sure they are declared with the correct namespace. See example below:

For a given pipeline:
```python
active_pipeline = pipeline(
    pipe=[
        node(
            func=some_func,
            inputs=["model_input_table", "params:model_options"],
            outputs=["**my_output"],
        ),
        ...,
    ],
    inputs="model_input_table",
    namespace="candidate_modelling_pipeline",
)
```

The parameters should look like this:

```diff
-model_options:
-    test_size: 0.2
-    random_state: 8
-    features:
-    - engines
-    - passenger_capacity
-    - crew
+candidate_modelling_pipeline:
+    model_options:
+      test_size: 0.2
+      random_state: 8
+      features:
+        - engines
+        - passenger_capacity
+        - crew

```
* Optional: You can now remove all `params:` prefix when supplying values to `parameters` argument in a `pipeline()` call.
* If you pull modular pipelines with `kedro pipeline pull my_pipeline --alias other_pipeline`, now use `kedro micropkg pull my_pipeline --alias pipelines.other_pipeline` instead.
* If you package modular pipelines with `kedro pipeline package my_pipeline`, now use `kedro micropkg package pipelines.my_pipeline` instead.
* Similarly, if you package any modular pipelines using `pyproject.toml`, you should modify the keys to include the full module path, and wrapped in double-quotes, e.g:

```diff
[tool.kedro.micropkg.package]
-data_engineering = {destination = "path/to/here"}
-data_science = {alias = "ds", env = "local"}
+"pipelines.data_engineering" = {destination = "path/to/here"}
+"pipelines.data_science" = {alias = "ds", env = "local"}

[tool.kedro.micropkg.pull]
-"s3://my_bucket/my_pipeline" = {alias = "aliased_pipeline"}
+"s3://my_bucket/my_pipeline" = {alias = "pipelines.aliased_pipeline"}
```

### DataSets
* If you use `pandas.ExcelDataSet`, make sure you have `openpyxl` installed in your environment. This is automatically installed if you specify `kedro[pandas.ExcelDataSet]==0.18.0` in your `requirements.txt`. You can uninstall `xlrd` if you were only using it for this dataset.
* If you use`pandas.ParquetDataSet`, pass pandas saving arguments directly to `save_args` instead of nested in `from_pandas` (e.g. `save_args = {"preserve_index": False}` instead of `save_args = {"from_pandas": {"preserve_index": False}}`).
* If you use `spark.SparkHiveDataSet` with `write_mode` option set to `insert`, change this to `append` in line with the Spark styleguide. If you use `spark.SparkHiveDataSet` with `write_mode` option set to `upsert`, make sure that your `SparkContext` has a valid `checkpointDir` set either by `SparkContext.setCheckpointDir` method or directly in the `conf` folder.
* If you use `pandas~=1.2.0` and pass `storage_options` through `load_args` or `savs_args`, specify them under `fs_args` or via `credentials` instead.
* If you import from `kedro.io.lambda_data_set`, `kedro.io.memory_data_set`, or `kedro.io.partitioned_data_set`, change the import to `kedro.io.lambda_dataset`, `kedro.io.memory_dataset`, or `kedro.io.partitioned_dataset`, respectively (or import the dataset directly from `kedro.io`).
* If you have any `pandas.AppendableExcelDataSet` entries in your catalog, replace them with `pandas.ExcelDataSet`.
* If you have any `networkx.NetworkXDataSet` entries in your catalog, replace them with `networkx.JSONDataSet`.

### Other
* Edit any scripts containing `kedro pipeline package --version` to use `kedro micropkg package` instead. If you wish to set a specific pipeline package version, set the `__version__` variable in the pipeline package's `__init__.py` file.
* To run a pipeline in parallel, use `kedro run --runner=ParallelRunner` rather than `--parallel` or `-p`.
* If you call `ConfigLoader` or `TemplatedConfigLoader` directly, update the keyword arguments `conf_root` to `conf_source` and `extra_params` to `runtime_params`.
* If you use `KedroContext` to access `ConfigLoader`, use `settings.CONFIG_LOADER_CLASS` to access the currently used `ConfigLoader` instead.
* The signature of `KedroContext` has changed and now needs `config_loader` and `hook_manager` as additional arguments of type `ConfigLoader` and `PluginManager` respectively.

# Release 0.17.7

## Major features and improvements
* `pipeline` now accepts `tags` and a collection of `Node`s and/or `Pipeline`s rather than just a single `Pipeline` object. `pipeline` should be used in preference to `Pipeline` when creating a Kedro pipeline.
* `pandas.SQLTableDataSet` and `pandas.SQLQueryDataSet` now only open one connection per database, at instantiation time (therefore at catalog creation time), rather than one per load/save operation.
* Added new command group, `micropkg`, to replace `kedro pipeline pull` and `kedro pipeline package` with `kedro micropkg pull` and `kedro micropkg package` for Kedro 0.18.0. `kedro micropkg package` saves packages to `project/dist` while `kedro pipeline package` saves packages to `project/src/dist`.

## Bug fixes and other changes
* Added tutorial documentation for [experiment tracking](https://docs.kedro.org/en/0.17.7/08_logging/02_experiment_tracking.html).
* Added [Plotly dataset documentation](https://docs.kedro.org/en/0.17.7/03_tutorial/05_visualise_pipeline.html#visualise-plotly-charts-in-kedro-viz).
* Added the upper limit `pandas<1.4` to maintain compatibility with `xlrd~=1.0`.
* Bumped the `Pillow` minimum version requirement to 9.0 (Python 3.7+ only) following [CVE-2022-22817](https://cve.mitre.org/cgi-bin/cvename.cgi?name=CVE-2022-22817).
* Fixed `PickleDataSet` to be copyable and hence work with the parallel runner.
* Upgraded `pip-tools`, which is used by `kedro build-reqs`, to 6.5 (Python 3.7+ only). This `pip-tools` version is compatible with `pip>=21.2`, including the most recent releases of `pip`. Python 3.6 users should continue to use `pip-tools` 6.4 and `pip<22`.
* Added `astro-iris` as alias for `astro-airlow-iris`, so that old tutorials can still be followed.
* Added details about [Kedro's Technical Steering Committee and governance model](https://docs.kedro.org/en/0.17.7/14_contribution/technical_steering_committee.html).

## Upcoming deprecations for Kedro 0.18.0
* `kedro pipeline pull` and `kedro pipeline package` will be deprecated. Please use `kedro micropkg` instead.


# Release 0.17.6

## Major features and improvements
* Added `pipelines` global variable to IPython extension, allowing you to access the project's pipelines in `kedro ipython` or `kedro jupyter notebook`.
* Enabled overriding nested parameters with `params` in CLI, i.e. `kedro run --params="model.model_tuning.booster:gbtree"` updates parameters to `{"model": {"model_tuning": {"booster": "gbtree"}}}`.
* Added option to `pandas.SQLQueryDataSet` to specify a `filepath` with a SQL query, in addition to the current method of supplying the query itself in the `sql` argument.
* Extended `ExcelDataSet` to support saving Excel files with multiple sheets.
* Added the following new datasets:

| Type                      | Description                                                                                                            | Location                       |
| ------------------------- | ---------------------------------------------------------------------------------------------------------------------- | ------------------------------ |
| `plotly.JSONDataSet`      | Works with plotly graph object Figures (saves as json file)                                                            | `kedro.extras.datasets.plotly` |
| `pandas.GenericDataSet`   | Provides a 'best effort' facility to read / write any format provided by the `pandas` library                          | `kedro.extras.datasets.pandas` |
| `pandas.GBQQueryDataSet`  | Loads data from a Google Bigquery table using provided SQL query                                                       | `kedro.extras.datasets.pandas` |
| `spark.DeltaTableDataSet` | Dataset designed to handle Delta Lake Tables and their CRUD-style operations, including `update`, `merge` and `delete` | `kedro.extras.datasets.spark`  |

## Bug fixes and other changes
* Fixed an issue where `kedro new --config config.yml` was ignoring the config file when `prompts.yml` didn't exist.
* Added documentation for `kedro viz --autoreload`.
* Added support for arbitrary backends (via importable module paths) that satisfy the `pickle` interface to `PickleDataSet`.
* Added support for `sum` syntax for connecting pipeline objects.
* Upgraded `pip-tools`, which is used by `kedro build-reqs`, to 6.4. This `pip-tools` version requires `pip>=21.2` while [adding support for `pip>=21.3`](https://github.com/jazzband/pip-tools/pull/1501). To upgrade `pip`, please refer to [their documentation](https://pip.pypa.io/en/stable/installing/#upgrading-pip).
* Relaxed the bounds on the `plotly` requirement for `plotly.PlotlyDataSet` and the `pyarrow` requirement for `pandas.ParquetDataSet`.
* `kedro pipeline package <pipeline>` now raises an error if the `<pipeline>` argument doesn't look like a valid Python module path (e.g. has `/` instead of `.`).
* Added new `overwrite` argument to `PartitionedDataSet` and `MatplotlibWriter` to enable deletion of existing partitions and plots on dataset `save`.
* `kedro pipeline pull` now works when the project requirements contains entries such as `-r`, `--extra-index-url` and local wheel files ([Issue #913](https://github.com/kedro-org/kedro/issues/913)).
* Fixed slow startup because of catalog processing by reducing the exponential growth of extra processing during `_FrozenDatasets` creations.
* Removed `.coveragerc` from the Kedro project template. `coverage` settings are now given in `pyproject.toml`.
* Fixed a bug where packaging or pulling a modular pipeline with the same name as the project's package name would throw an error (or silently pass without including the pipeline source code in the wheel file).
* Removed unintentional dependency on `git`.
* Fixed an issue where nested pipeline configuration was not included in the packaged pipeline.
* Deprecated the "Thanks for supporting contributions" section of release notes to simplify the contribution process; Kedro 0.17.6 is the last release that includes this. This process has been replaced with the [automatic GitHub feature](https://github.com/kedro-org/kedro/graphs/contributors).
* Fixed a bug where the version on the tracking datasets didn't match the session id and the versions of regular versioned datasets.
* Fixed an issue where datasets in `load_versions` that are not found in the data catalog would silently pass.
* Altered the string representation of nodes so that node inputs/outputs order is preserved rather than being alphabetically sorted.
* Update `APIDataSet` to accept `auth` through `credentials` and allow any iterable for `auth`.

## Upcoming deprecations for Kedro 0.18.0
* `kedro.extras.decorators` and `kedro.pipeline.decorators` are being deprecated in favour of Hooks.
* `kedro.extras.transformers` and `kedro.io.transformers` are being deprecated in favour of Hooks.
* The `--parallel` flag on `kedro run` is being removed in favour of `--runner=ParallelRunner`. The `-p` flag will change to be an alias for `--pipeline`.
* `kedro.io.DataCatalogWithDefault` is being deprecated, to be removed entirely in 0.18.0.

## Thanks for supporting contributions
[Deepyaman Datta](https://github.com/deepyaman),
[Brites](https://github.com/brites101),
[Manish Swami](https://github.com/ManishS6),
[Avaneesh Yembadi](https://github.com/avan-sh),
[Zain Patel](https://github.com/mzjp2),
[Simon Brugman](https://github.com/sbrugman),
[Kiyo Kunii](https://github.com/921kiyo),
[Benjamin Levy](https://github.com/BenjaminLevyQB),
[Louis de Charsonville](https://github.com/louisdecharson),
[Simon Picard](https://github.com/simonpicard)

# Release 0.17.5

## Major features and improvements
* Added new CLI group `registry`, with the associated commands `kedro registry list` and `kedro registry describe`, to replace `kedro pipeline list` and `kedro pipeline describe`.
* Added support for dependency management at a modular pipeline level. When a pipeline with `requirements.txt` is packaged, its dependencies are embedded in the modular pipeline wheel file. Upon pulling the pipeline, Kedro will append dependencies to the project's `requirements.in`. More information is available in [our documentation](https://docs.kedro.org/en/0.17.5/06_nodes_and_pipelines/03_modular_pipelines.html).
* Added support for bulk packaging/pulling modular pipelines using `kedro pipeline package/pull --all` and `pyproject.toml`.
* Removed `cli.py` from the Kedro project template. By default all CLI commands, including `kedro run`, are now defined on the Kedro framework side. These can be overridden in turn by a plugin or a `cli.py` file in your project. A packaged Kedro project will respect the same hierarchy when executed with `python -m my_package`.
* Removed `.ipython/profile_default/startup/` from the Kedro project template in favour of `.ipython/profile_default/ipython_config.py` and the `kedro.extras.extensions.ipython`.
* Added support for `dill` backend to `PickleDataSet`.
* Imports are now refactored at `kedro pipeline package` and `kedro pipeline pull` time, so that _aliasing_ a modular pipeline doesn't break it.
* Added the following new datasets to support basic Experiment Tracking:

| Type                      | Description                                              | Location                         |
| ------------------------- | -------------------------------------------------------- | -------------------------------- |
| `tracking.MetricsDataSet` | Dataset to track numeric metrics for experiment tracking | `kedro.extras.datasets.tracking` |
| `tracking.JSONDataSet`    | Dataset to track data for experiment tracking            | `kedro.extras.datasets.tracking` |

## Bug fixes and other changes
* Bumped minimum required `fsspec` version to 2021.04.
* Fixed the `kedro install` and `kedro build-reqs` flows when uninstalled dependencies are present in a project's `settings.py`, `context.py` or `hooks.py` ([Issue #829](https://github.com/kedro-org/kedro/issues/829)).
* Imports are now refactored at `kedro pipeline package` and `kedro pipeline pull` time, so that _aliasing_ a modular pipeline doesn't break it.

## Minor breaking changes to the API
* Pinned `dynaconf` to `<3.1.6` because the method signature for `_validate_items` changed which is used in Kedro.

## Upcoming deprecations for Kedro 0.18.0
* `kedro pipeline list` and `kedro pipeline describe` are being deprecated in favour of new commands `kedro registry list ` and `kedro registry describe`.
* `kedro install` is being deprecated in favour of using `pip install -r src/requirements.txt` to install project dependencies.

## Thanks for supporting contributions
[Moussa Taifi](https://github.com/moutai),
[Deepyaman Datta](https://github.com/deepyaman)

# Release 0.17.4

## Major features and improvements
* Added the following new datasets:

| Type                   | Description                                                 | Location                       |
| ---------------------- | ----------------------------------------------------------- | ------------------------------ |
| `plotly.PlotlyDataSet` | Works with plotly graph object Figures (saves as json file) | `kedro.extras.datasets.plotly` |

## Bug fixes and other changes
* Defined our set of Kedro Principles! Have a read through [our docs](https://docs.kedro.org/en/0.17.4/12_faq/03_kedro_principles.html).
* `ConfigLoader.get()` now raises a `BadConfigException`, with a more helpful error message, if a configuration file cannot be loaded (for instance due to wrong syntax or poor formatting).
* `run_id` now defaults to `save_version` when `after_catalog_created` is called, similarly to what happens during a `kedro run`.
* Fixed a bug where `kedro ipython` and `kedro jupyter notebook` didn't work if the `PYTHONPATH` was already set.
* Update the IPython extension to allow passing `env` and `extra_params` to `reload_kedro`  similar to how the IPython script works.
* `kedro info` now outputs if a plugin has any `hooks` or `cli_hooks` implemented.
* `PartitionedDataSet` now supports lazily materializing data on save.
* `kedro pipeline describe` now defaults to the `__default__` pipeline when no pipeline name is provided and also shows the namespace the nodes belong to.
* Fixed an issue where spark.SparkDataSet with enabled versioning would throw a VersionNotFoundError when using databricks-connect from a remote machine and saving to dbfs filesystem.
* `EmailMessageDataSet` added to doctree.
* When node inputs do not pass validation, the error message is now shown as the most recent exception in the traceback ([Issue #761](https://github.com/kedro-org/kedro/issues/761)).
* `kedro pipeline package` now only packages the parameter file that exactly matches the pipeline name specified and the parameter files in a directory with the pipeline name.
* Extended support to newer versions of third-party dependencies ([Issue #735](https://github.com/kedro-org/kedro/issues/735)).
* Ensured consistent references to `model input` tables in accordance with our Data Engineering convention.
* Changed behaviour where `kedro pipeline package` takes the pipeline package version, rather than the kedro package version. If the pipeline package version is not present, then the package version is used.
* Launched [GitHub Discussions](https://github.com/kedro-org/kedro/discussions/) and [Kedro Discord Server](https://discord.gg/akJDeVaxnB)
* Improved error message when versioning is enabled for a dataset previously saved as non-versioned ([Issue #625](https://github.com/kedro-org/kedro/issues/625)).

## Minor breaking changes to the API

## Upcoming deprecations for Kedro 0.18.0

## Thanks for supporting contributions
[Lou Kratz](https://github.com/lou-k),
[Lucas Jamar](https://github.com/lucasjamar)

# Release 0.17.3

## Major features and improvements
* Kedro plugins can now override built-in CLI commands.
* Added a `before_command_run` hook for plugins to add extra behaviour before Kedro CLI commands run.
* `pipelines` from `pipeline_registry.py` and `register_pipeline` hooks are now loaded lazily when they are first accessed, not on startup:

    ```python
    from kedro.framework.project import pipelines

    print(pipelines["__default__"])  # pipeline loading is only triggered here
    ```

## Bug fixes and other changes
* `TemplatedConfigLoader` now correctly inserts default values when no globals are supplied.
* Fixed a bug where the `KEDRO_ENV` environment variable had no effect on instantiating the `context` variable in an iPython session or a Jupyter notebook.
* Plugins with empty CLI groups are no longer displayed in the Kedro CLI help screen.
* Duplicate commands will no longer appear twice in the Kedro CLI help screen.
* CLI commands from sources with the same name will show under one list in the help screen.
* The setup of a Kedro project, including adding src to path and configuring settings, is now handled via the `bootstrap_project` method.
* `configure_project` is invoked if a `package_name` is supplied to `KedroSession.create`. This is added for backward-compatibility purpose to support a workflow that creates `Session` manually. It will be removed in `0.18.0`.
* Stopped swallowing up all `ModuleNotFoundError` if `register_pipelines` not found, so that a more helpful error message will appear when a dependency is missing, e.g. [Issue #722](https://github.com/kedro-org/kedro/issues/722).
* When `kedro new` is invoked using a configuration yaml file, `output_dir` is no longer a required key; by default the current working directory will be used.
* When `kedro new` is invoked using a configuration yaml file, the appropriate `prompts.yml` file is now used for validating the provided configuration. Previously, validation was always performed against the kedro project template `prompts.yml` file.
* When a relative path to a starter template is provided, `kedro new` now generates user prompts to obtain configuration rather than supplying empty configuration.
* Fixed error when using starters on Windows with Python 3.7 (Issue [#722](https://github.com/kedro-org/kedro/issues/722)).
* Fixed decoding error of config files that contain accented characters by opening them for reading in UTF-8.
* Fixed an issue where `after_dataset_loaded` run would finish before a dataset is actually loaded when using `--async` flag.

## Upcoming deprecations for Kedro 0.18.0

* `kedro.versioning.journal.Journal` will be removed.
* The following properties on `kedro.framework.context.KedroContext` will be removed:
  * `io` in favour of `KedroContext.catalog`
  * `pipeline` (equivalent to `pipelines["__default__"]`)
  * `pipelines` in favour of `kedro.framework.project.pipelines`

# Release 0.17.2

## Major features and improvements
* Added support for `compress_pickle` backend to `PickleDataSet`.
* Enabled loading pipelines without creating a `KedroContext` instance:

    ```python
    from kedro.framework.project import pipelines

    print(pipelines)
    ```

* Projects generated with kedro>=0.17.2:
  - should define pipelines in `pipeline_registry.py` rather than `hooks.py`.
  - when run as a package, will behave the same as `kedro run`

## Bug fixes and other changes
* If `settings.py` is not importable, the errors will be surfaced earlier in the process, rather than at runtime.

## Minor breaking changes to the API
* `kedro pipeline list` and `kedro pipeline describe` no longer accept redundant `--env` parameter.
* `from kedro.framework.cli.cli import cli` no longer includes the `new` and `starter` commands.

## Upcoming deprecations for Kedro 0.18.0

* `kedro.framework.context.KedroContext.run` will be removed in release 0.18.0.

## Thanks for supporting contributions
[Sasaki Takeru](https://github.com/takeru)

# Release 0.17.1

## Major features and improvements
* Added `env` and `extra_params` to `reload_kedro()` line magic.
* Extended the `pipeline()` API to allow strings and sets of strings as `inputs` and `outputs`, to specify when a dataset name remains the same (not namespaced).
* Added the ability to add custom prompts with regexp validator for starters by repurposing `default_config.yml` as `prompts.yml`.
* Added the `env` and `extra_params` arguments to `register_config_loader` hook.
* Refactored the way `settings` are loaded. You will now be able to run:

    ```python
    from kedro.framework.project import settings

    print(settings.CONF_ROOT)
    ```

* Added a check on `kedro.runner.parallel_runner.ParallelRunner` which checks datasets for the `_SINGLE_PROCESS` attribute in the `_validate_catalog` method. If this attribute is set to `True` in an instance of a dataset (e.g. `SparkDataSet`), the `ParallelRunner` will raise an `AttributeError`.
* Any user-defined dataset that should not be used with `ParallelRunner` may now have the `_SINGLE_PROCESS` attribute set to `True`.

## Bug fixes and other changes
* The version of a packaged modular pipeline now defaults to the version of the project package.
* Added fix to prevent new lines being added to pandas CSV datasets.
* Fixed issue with loading a versioned `SparkDataSet` in the interactive workflow.
* Kedro CLI now checks `pyproject.toml` for a `tool.kedro` section before treating the project as a Kedro project.
* Added fix to `DataCatalog::shallow_copy` now it should copy layers.
* `kedro pipeline pull` now uses `pip download` for protocols that are not supported by `fsspec`.
* Cleaned up documentation to fix broken links and rewrite permanently redirected ones.
* Added a `jsonschema` schema definition for the Kedro 0.17 catalog.
* `kedro install` now waits on Windows until all the requirements are installed.
* Exposed `--to-outputs` option in the CLI, throughout the codebase, and as part of hooks specifications.
* Fixed a bug where `ParquetDataSet` wasn't creating parent directories on the fly.
* Updated documentation.

## Breaking changes to the API
* This release has broken the `kedro ipython` and `kedro jupyter` workflows. To fix this, follow the instructions in the migration guide below.
* You will also need to upgrade `kedro-viz` to 3.10.1 if you use the `%run_viz` line magic in Jupyter Notebook.

> *Note:* If you're using the `ipython` [extension](https://docs.kedro.org/en/0.17.1/11_tools_integration/02_ipython.html#ipython-extension) instead, you will not encounter this problem.

## Migration guide
You will have to update the file `<your_project>/.ipython/profile_default/startup/00-kedro-init.py` in order to make `kedro ipython` and/or `kedro jupyter` work. Add the following line before the `KedroSession` is created:

```python
configure_project(metadata.package_name)  # to add

session = KedroSession.create(metadata.package_name, path)
```

Make sure that the associated import is provided in the same place as others in the file:

```python
from kedro.framework.project import configure_project  # to add
from kedro.framework.session import KedroSession
```

## Thanks for supporting contributions
[Mariana Silva](https://github.com/marianansilva),
[Kiyohito Kunii](https://github.com/921kiyo),
[noklam](https://github.com/noklam),
[Ivan Doroshenko](https://github.com/imdoroshenko),
[Zain Patel](https://github.com/mzjp2),
[Deepyaman Datta](https://github.com/deepyaman),
[Sam Hiscox](https://github.com/samhiscoxqb),
[Pascal Brokmeier](https://github.com/pascalwhoop)

# Release 0.17.0

## Major features and improvements

* In a significant change, [we have introduced `KedroSession`](https://docs.kedro.org/en/0.17.0/04_kedro_project_setup/03_session.html) which is responsible for managing the lifecycle of a Kedro run.
* Created a new Kedro Starter: `kedro new --starter=mini-kedro`. It is possible to [use the DataCatalog as a standalone component](https://github.com/kedro-org/kedro-starters/tree/master/mini-kedro) in a Jupyter notebook and transition into the rest of the Kedro framework.
* Added `DatasetSpecs` with Hooks to run before and after datasets are loaded from/saved to the catalog.
* Added a command: `kedro catalog create`. For a registered pipeline, it creates a `<conf_root>/<env>/catalog/<pipeline_name>.yml` configuration file with `MemoryDataSet` datasets for each dataset that is missing from `DataCatalog`.
* Added `settings.py` and `pyproject.toml` (to replace `.kedro.yml`) for project configuration, in line with Python best practice.
* `ProjectContext` is no longer needed, unless for very complex customisations. `KedroContext`, `ProjectHooks` and `settings.py` together implement sensible default behaviour. As a result `context_path` is also now an _optional_ key in `pyproject.toml`.
* Removed `ProjectContext` from `src/<package_name>/run.py`.
* `TemplatedConfigLoader` now supports [Jinja2 template syntax](https://jinja.palletsprojects.com/en/2.11.x/templates/) alongside its original syntax.
* Made [registration Hooks](https://docs.kedro.org/en/0.17.0/07_extend_kedro/02_hooks.html#registration-hooks) mandatory, as the only way to customise the `ConfigLoader` or the `DataCatalog` used in a project. If no such Hook is provided in `src/<package_name>/hooks.py`, a `KedroContextError` is raised. There are sensible defaults defined in any project generated with Kedro >= 0.16.5.

## Bug fixes and other changes

* `ParallelRunner` no longer results in a run failure, when triggered from a notebook, if the run is started using `KedroSession` (`session.run()`).
* `before_node_run` can now overwrite node inputs by returning a dictionary with the corresponding updates.
* Added minimal, black-compatible flake8 configuration to the project template.
* Moved `isort` and `pytest` configuration from `<project_root>/setup.cfg` to `<project_root>/pyproject.toml`.
* Extra parameters are no longer incorrectly passed from `KedroSession` to `KedroContext`.
* Relaxed `pyspark` requirements to allow for installation of `pyspark` 3.0.
* Added a `--fs-args` option to the `kedro pipeline pull` command to specify configuration options for the `fsspec` filesystem arguments used when pulling modular pipelines from non-PyPI locations.
* Bumped maximum required `fsspec` version to 0.9.
* Bumped maximum supported `s3fs` version to 0.5 (`S3FileSystem` interface has changed since 0.4.1 version).

## Deprecations
* In Kedro 0.17.0 we have deleted the deprecated `kedro.cli` and `kedro.context` modules in favour of `kedro.framework.cli` and `kedro.framework.context` respectively.

## Other breaking changes to the API
* `kedro.io.DataCatalog.exists()` returns `False` when the dataset does not exist, as opposed to raising an exception.
* The pipeline-specific `catalog.yml` file is no longer automatically created for modular pipelines when running `kedro pipeline create`. Use `kedro catalog create` to replace this functionality.
* Removed `include_examples` prompt from `kedro new`. To generate boilerplate example code, you should use a Kedro starter.
* Changed the `--verbose` flag from a global command to a project-specific command flag (e.g `kedro --verbose new` becomes `kedro new --verbose`).
* Dropped support of the `dataset_credentials` key in credentials in `PartitionedDataSet`.
* `get_source_dir()` was removed from `kedro/framework/cli/utils.py`.
* Dropped support of `get_config`, `create_catalog`, `create_pipeline`, `template_version`, `project_name` and `project_path` keys by `get_project_context()` function (`kedro/framework/cli/cli.py`).
* `kedro new --starter` now defaults to fetching the starter template matching the installed Kedro version.
* Renamed `kedro_cli.py` to `cli.py` and moved it inside the Python package (`src/<package_name>/`), for a better packaging and deployment experience.
* Removed `.kedro.yml` from the project template and replaced it with `pyproject.toml`.
* Removed `KEDRO_CONFIGS` constant (previously residing in `kedro.framework.context.context`).
* Modified `kedro pipeline create` CLI command to add a boilerplate parameter config file in `conf/<env>/parameters/<pipeline_name>.yml` instead of `conf/<env>/pipelines/<pipeline_name>/parameters.yml`. CLI commands `kedro pipeline delete` / `package` / `pull` were updated accordingly.
* Removed `get_static_project_data` from `kedro.framework.context`.
* Removed `KedroContext.static_data`.
* The `KedroContext` constructor now takes `package_name` as first argument.
* Replaced `context` property on `KedroSession` with `load_context()` method.
* Renamed `_push_session` and `_pop_session` in `kedro.framework.session.session` to `_activate_session` and `_deactivate_session` respectively.
* Custom context class is set via `CONTEXT_CLASS` variable in `src/<your_project>/settings.py`.
* Removed `KedroContext.hooks` attribute. Instead, hooks should be registered in `src/<your_project>/settings.py` under the `HOOKS` key.
* Restricted names given to nodes to match the regex pattern `[\w\.-]+$`.
* Removed `KedroContext._create_config_loader()` and `KedroContext._create_data_catalog()`. They have been replaced by registration hooks, namely `register_config_loader()` and `register_catalog()` (see also [upcoming deprecations](#upcoming_deprecations_for_kedro_0.18.0)).


## Upcoming deprecations for Kedro 0.18.0

* `kedro.framework.context.load_context` will be removed in release 0.18.0.
* `kedro.framework.cli.get_project_context` will be removed in release 0.18.0.
* We've added a `DeprecationWarning` to the decorator API for both `node` and `pipeline`. These will be removed in release 0.18.0. Use Hooks to extend a node's behaviour instead.
* We've added a `DeprecationWarning` to the Transformers API when adding a transformer to the catalog. These will be removed in release 0.18.0. Use Hooks to customise the `load` and `save` methods.

## Thanks for supporting contributions
[Deepyaman Datta](https://github.com/deepyaman),
[Zach Schuster](https://github.com/zschuster)

## Migration guide from Kedro 0.16.* to 0.17.*

**Reminder:** Our documentation on [how to upgrade Kedro](https://docs.kedro.org/en/0.17.0/12_faq/01_faq.html#how-do-i-upgrade-kedro) covers a few key things to remember when updating any Kedro version.

The Kedro 0.17.0 release contains some breaking changes. If you update Kedro to 0.17.0 and then try to work with projects created against earlier versions of Kedro, you may encounter some issues when trying to run `kedro` commands in the terminal for that project. Here's a short guide to getting your projects running against the new version of Kedro.


>*Note*: As always, if you hit any problems, please check out our documentation:
>* [How can I find out more about Kedro?](https://docs.kedro.org/en/0.17.0/12_faq/01_faq.html#how-can-i-find-out-more-about-kedro)
>* [How can I get my questions answered?](https://docs.kedro.org/en/0.17.0/12_faq/01_faq.html#how-can-i-get-my-question-answered).

To get an existing Kedro project to work after you upgrade to Kedro 0.17.0, we recommend that you create a new project against Kedro 0.17.0 and move the code from your existing project into it. Let's go through the changes, but first, note that if you create a new Kedro project with Kedro 0.17.0 you will not be asked whether you want to include the boilerplate code for the Iris dataset example. We've removed this option (you should now use a Kedro starter if you want to create a project that is pre-populated with code).

To create a new, blank Kedro 0.17.0 project to drop your existing code into, you can create one, as always, with `kedro new`. We also recommend creating a new virtual environment for your new project, or you might run into conflicts with existing dependencies.

* **Update `pyproject.toml`**: Copy the following three keys from the `.kedro.yml` of your existing Kedro project into the `pyproject.toml` file of your new Kedro 0.17.0 project:


    ```toml
    [tools.kedro]
    package_name = "<package_name>"
    project_name = "<project_name>"
    project_version = "0.17.0"
    ```

Check your source directory. If you defined a different source directory (`source_dir`), make sure you also move that to `pyproject.toml`.


* **Copy files from your existing project**:

  + Copy subfolders of `project/src/project_name/pipelines` from existing to new project
  + Copy subfolders of `project/src/test/pipelines` from existing to new project
  + Copy the requirements your project needs into `requirements.txt` and/or `requirements.in`.
  + Copy your project configuration from the `conf` folder. Take note of the new locations needed for modular pipeline configuration (move it from `conf/<env>/pipeline_name/catalog.yml` to `conf/<env>/catalog/pipeline_name.yml` and likewise for `parameters.yml`).
  + Copy from the `data/` folder of your existing project, if needed, into the same location in your new project.
  + Copy any Hooks from `src/<package_name>/hooks.py`.

* **Update your new project's README and docs as necessary**.

* **Update `settings.py`**: For example, if you specified additional Hook implementations in `hooks`, or listed plugins under `disable_hooks_by_plugin` in your `.kedro.yml`, you will need to move them to `settings.py` accordingly:

    ```python
    from <package_name>.hooks import MyCustomHooks, ProjectHooks

    HOOKS = (ProjectHooks(), MyCustomHooks())

    DISABLE_HOOKS_FOR_PLUGINS = ("my_plugin1",)
    ```

* **Migration for `node` names**. From 0.17.0 the only allowed characters for node names are letters, digits, hyphens, underscores and/or fullstops. If you have previously defined node names that have special characters, spaces or other characters that are no longer permitted, you will need to rename those nodes.

* **Copy changes to `kedro_cli.py`**. If you previously customised the `kedro run` command or added more CLI commands to your `kedro_cli.py`, you should move them into `<project_root>/src/<package_name>/cli.py`. Note, however, that the new way to run a Kedro pipeline is via a `KedroSession`, rather than using the `KedroContext`:

    ```python
    with KedroSession.create(package_name=...) as session:
        session.run()
    ```

* **Copy changes made to `ConfigLoader`**. If you have defined a custom class, such as `TemplatedConfigLoader`, by overriding `ProjectContext._create_config_loader`, you should move the contents of the function in `src/<package_name>/hooks.py`, under `register_config_loader`.

* **Copy changes made to `DataCatalog`**. Likewise, if you have `DataCatalog` defined with `ProjectContext._create_catalog`, you should copy-paste the contents into `register_catalog`.

* **Optional**: If you have plugins such as [Kedro-Viz](https://github.com/kedro-org/kedro-viz) installed, it's likely that Kedro 0.17.0 won't work with their older versions, so please either upgrade to the plugin's newest version or follow their migration guides.

# Release 0.16.6

## Major features and improvements

* Added documentation with a focus on single machine and distributed environment deployment; the series includes Docker, Argo, Prefect, Kubeflow, AWS Batch, AWS Sagemaker and extends our section on Databricks.
* Added [kedro-starter-spaceflights](https://github.com/kedro-org/kedro-starter-spaceflights/) alias for generating a project: `kedro new --starter spaceflights`.

## Bug fixes and other changes
* Fixed `TypeError` when converting dict inputs to a node made from a wrapped `partial` function.
* `PartitionedDataSet` improvements:
  - Supported passing arguments to the underlying filesystem.
* Improved handling of non-ASCII word characters in dataset names.
  - For example, a dataset named `jalapeño` will be accessible as `DataCatalog.datasets.jalapeño` rather than `DataCatalog.datasets.jalape__o`.
* Fixed `kedro install` for an Anaconda environment defined in `environment.yml`.
* Fixed backwards compatibility with templates generated with older Kedro versions <0.16.5. No longer need to update `.kedro.yml` to use `kedro lint` and `kedro jupyter notebook convert`.
* Improved documentation.
* Added documentation using MinIO with Kedro.
* Improved error messages for incorrect parameters passed into a node.
* Fixed issue with saving a `TensorFlowModelDataset` in the HDF5 format with versioning enabled.
* Added missing `run_result` argument in `after_pipeline_run` Hooks spec.
* Fixed a bug in IPython script that was causing context hooks to be registered twice. To apply this fix to a project generated with an older Kedro version, apply the same changes made in [this PR](https://github.com/kedro-org/kedro-starter-pandas-iris/pull/16) to your `00-kedro-init.py` file.
* Improved documentation.

## Breaking changes to the API

## Thanks for supporting contributions
[Deepyaman Datta](https://github.com/deepyaman), [Bhavya Merchant](https://github.com/bnmerchant), [Lovkush Agarwal](https://github.com/Lovkush-A), [Varun Krishna S](https://github.com/vhawk19), [Sebastian Bertoli](https://github.com/sebastianbertoli), [noklam](https://github.com/noklam), [Daniel Petti](https://github.com/djpetti), [Waylon Walker](https://github.com/waylonwalker), [Saran Balaji C](https://github.com/csaranbalaji)

# Release 0.16.5

## Major features and improvements
* Added the following new datasets.

| Type                        | Description                                                                                             | Location                      |
| --------------------------- | ------------------------------------------------------------------------------------------------------- | ----------------------------- |
| `email.EmailMessageDataSet` | Manage email messages using [the Python standard library](https://docs.python.org/3/library/email.html) | `kedro.extras.datasets.email` |

* Added support for `pyproject.toml` to configure Kedro. `pyproject.toml` is used if `.kedro.yml` doesn't exist (Kedro configuration should be under `[tool.kedro]` section).
* Projects created with this version will have no `pipeline.py`, having been replaced by `hooks.py`.
* Added a set of registration hooks, as the new way of registering library components with a Kedro project:
    * `register_pipelines()`, to replace `_get_pipelines()`
    * `register_config_loader()`, to replace `_create_config_loader()`
    * `register_catalog()`, to replace `_create_catalog()`
These can be defined in `src/<python_package>/hooks.py` and added to `.kedro.yml` (or `pyproject.toml`). The order of execution is: plugin hooks, `.kedro.yml` hooks, hooks in `ProjectContext.hooks`.
* Added ability to disable auto-registered Hooks using `.kedro.yml` (or `pyproject.toml`) configuration file.

## Bug fixes and other changes
* Added option to run asynchronously via the Kedro CLI.
* Absorbed `.isort.cfg` settings into `setup.cfg`.
* Packaging a modular pipeline raises an error if the pipeline directory is empty or non-existent.

## Breaking changes to the API
* `project_name`, `project_version` and `package_name` now have to be defined in `.kedro.yml` for projects using Kedro 0.16.5+.

## Migration Guide
This release has accidentally broken the usage of `kedro lint` and `kedro jupyter notebook convert` on a project template generated with previous versions of Kedro (<=0.16.4). To amend this, please either upgrade to `kedro==0.16.6` or update `.kedro.yml` within your project root directory to include the following keys:

```yaml
project_name: "<your_project_name>"
project_version: "<kedro_version_of_the_project>"
package_name: "<your_package_name>"
```

## Thanks for supporting contributions
[Deepyaman Datta](https://github.com/deepyaman), [Bas Nijholt](https://github.com/basnijholt), [Sebastian Bertoli](https://github.com/sebastianbertoli)

# Release 0.16.4

## Major features and improvements
* Fixed a bug for using `ParallelRunner` on Windows.
* Enabled auto-discovery of hooks implementations coming from installed plugins.

## Bug fixes and other changes
* Fixed a bug for using `ParallelRunner` on Windows.
* Modified `GBQTableDataSet` to load customized results using customized queries from Google Big Query tables.
* Documentation improvements.

## Breaking changes to the API

## Thanks for supporting contributions
[Ajay Bisht](https://github.com/ajb7), [Vijay Sajjanar](https://github.com/vjkr), [Deepyaman Datta](https://github.com/deepyaman), [Sebastian Bertoli](https://github.com/sebastianbertoli), [Shahil Mawjee](https://github.com/s-mawjee), [Louis Guitton](https://github.com/louisguitton), [Emanuel Ferm](https://github.com/eferm)

# Release 0.16.3

## Major features and improvements
* Added the `kedro pipeline pull` CLI command to extract a packaged modular pipeline, and place the contents in a Kedro project.
* Added the `--version` option to `kedro pipeline package` to allow specifying alternative versions to package under.
* Added the `--starter` option to `kedro new` to create a new project from a local, remote or aliased starter template.
* Added the `kedro starter list` CLI command to list all starter templates that can be used to bootstrap a new Kedro project.
* Added the following new datasets.

| Type               | Description                                                                                           | Location                     |
| ------------------ | ----------------------------------------------------------------------------------------------------- | ---------------------------- |
| `json.JSONDataSet` | Work with JSON files using [the Python standard library](https://docs.python.org/3/library/json.html) | `kedro.extras.datasets.json` |

## Bug fixes and other changes
* Removed `/src/nodes` directory from the project template and made `kedro jupyter convert` create it on the fly if necessary.
* Fixed a bug in `MatplotlibWriter` which prevented saving lists and dictionaries of plots locally on Windows.
* Closed all pyplot windows after saving in `MatplotlibWriter`.
* Documentation improvements:
  - Added [kedro-wings](https://github.com/tamsanh/kedro-wings) and [kedro-great](https://github.com/tamsanh/kedro-great) to the list of community plugins.
* Fixed broken versioning for Windows paths.
* Fixed `DataSet` string representation for falsy values.
* Improved the error message when duplicate nodes are passed to the `Pipeline` initializer.
* Fixed a bug where `kedro docs` would fail because the built docs were located in a different directory.
* Fixed a bug where `ParallelRunner` would fail on Windows machines whose reported CPU count exceeded 61.
* Fixed an issue with saving TensorFlow model to `h5` file on Windows.
* Added a `json` parameter to `APIDataSet` for the convenience of generating requests with JSON bodies.
* Fixed dependencies for `SparkDataSet` to include spark.

## Breaking changes to the API

## Thanks for supporting contributions
[Deepyaman Datta](https://github.com/deepyaman), [Tam-Sanh Nguyen](https://github.com/tamsanh), [DataEngineerOne](http://youtube.com/DataEngineerOne)

# Release 0.16.2

## Major features and improvements
* Added the following new datasets.

| Type                                | Description                                                                                                          | Location                           |
| ----------------------------------- | -------------------------------------------------------------------------------------------------------------------- | ---------------------------------- |
| `pandas.AppendableExcelDataSet`     | Work with `Excel` files opened in append mode                                                                        | `kedro.extras.datasets.pandas`     |
| `tensorflow.TensorFlowModelDataset` | Work with `TensorFlow` models using [TensorFlow 2.X](https://www.tensorflow.org/api_docs/python/tf/keras/Model#save) | `kedro.extras.datasets.tensorflow` |
| `holoviews.HoloviewsWriter`         | Work with `Holoviews` objects (saves as image file)                                                                  | `kedro.extras.datasets.holoviews`  |

* `kedro install` will now compile project dependencies (by running `kedro build-reqs` behind the scenes) before the installation if the `src/requirements.in` file doesn't exist.
* Added `only_nodes_with_namespace` in `Pipeline` class to filter only nodes with a specified namespace.
* Added the `kedro pipeline delete` command to help delete unwanted or unused pipelines (it won't remove references to the pipeline in your `create_pipelines()` code).
* Added the `kedro pipeline package` command to help package up a modular pipeline. It will bundle up the pipeline source code, tests, and parameters configuration into a .whl file.

## Bug fixes and other changes
* `DataCatalog` improvements:
  - Introduced regex filtering to the `DataCatalog.list()` method.
  - Non-alphanumeric characters (except underscore) in dataset name are replaced with `__` in `DataCatalog.datasets`, for ease of access to transcoded datasets.
* Dataset improvements:
  - Improved initialization speed of `spark.SparkHiveDataSet`.
  - Improved S3 cache in `spark.SparkDataSet`.
  - Added support of options for building `pyarrow` table in `pandas.ParquetDataSet`.
* `kedro build-reqs` CLI command improvements:
  - `kedro build-reqs` is now called with `-q` option and will no longer print out compiled requirements to the console for security reasons.
  - All unrecognized CLI options in `kedro build-reqs` command are now passed to [pip-compile](https://github.com/jazzband/pip-tools#example-usage-for-pip-compile) call (e.g. `kedro build-reqs --generate-hashes`).
* `kedro jupyter` CLI command improvements:
  - Improved error message when running `kedro jupyter notebook`, `kedro jupyter lab` or `kedro ipython` with Jupyter/IPython dependencies not being installed.
  - Fixed `%run_viz` line magic for showing kedro viz inside a Jupyter notebook. For the fix to be applied on existing Kedro project, please see the migration guide.
  - Fixed the bug in IPython startup script ([issue 298](https://github.com/kedro-org/kedro/issues/298)).
* Documentation improvements:
  - Updated community-generated content in FAQ.
  - Added [find-kedro](https://github.com/WaylonWalker/find-kedro) and [kedro-static-viz](https://github.com/WaylonWalker/kedro-static-viz) to the list of community plugins.
  - Add missing `pillow.ImageDataSet` entry to the documentation.

## Breaking changes to the API

### Migration guide from Kedro 0.16.1 to 0.16.2

#### Guide to apply the fix for `%run_viz` line magic in existing project

Even though this release ships a fix for project generated with `kedro==0.16.2`, after upgrading, you will still need to make a change in your existing project if it was generated with `kedro>=0.16.0,<=0.16.1` for the fix to take effect. Specifically, please change the content of your project's IPython init script located at `.ipython/profile_default/startup/00-kedro-init.py` with the content of [this file](https://github.com/kedro-org/kedro/blob/0.16.2/kedro/templates/project/%7B%7B%20cookiecutter.repo_name%20%7D%7D/.ipython/profile_default/startup/00-kedro-init.py). You will also need `kedro-viz>=3.3.1`.

## Thanks for supporting contributions
[Miguel Rodriguez Gutierrez](https://github.com/MigQ2), [Joel Schwarzmann](https://github.com/datajoely), [w0rdsm1th](https://github.com/w0rdsm1th), [Deepyaman Datta](https://github.com/deepyaman), [Tam-Sanh Nguyen](https://github.com/tamsanh), [Marcus Gawronsky](https://github.com/marcusinthesky)

# 0.16.1

## Major features and improvements

## Bug fixes and other changes
* Fixed deprecation warnings from `kedro.cli` and `kedro.context` when running `kedro jupyter notebook`.
* Fixed a bug where `catalog` and `context` were not available in Jupyter Lab and Notebook.
* Fixed a bug where `kedro build-reqs` would fail if you didn't have your project dependencies installed.

## Breaking changes to the API

## Thanks for supporting contributions

# 0.16.0

## Major features and improvements
### CLI
* Added new CLI commands (only available for the projects created using Kedro 0.16.0 or later):
  - `kedro catalog list` to list datasets in your catalog
  - `kedro pipeline list` to list pipelines
  - `kedro pipeline describe` to describe a specific pipeline
  - `kedro pipeline create` to create a modular pipeline
* Improved the CLI speed by up to 50%.
* Improved error handling when making a typo on the CLI. We now suggest some of the possible commands you meant to type, in `git`-style.

### Framework
* All modules in `kedro.cli` and `kedro.context` have been moved into `kedro.framework.cli` and `kedro.framework.context` respectively. `kedro.cli` and `kedro.context` will be removed in future releases.
* Added `Hooks`, which is a new mechanism for extending Kedro.
* Fixed `load_context` changing user's current working directory.
* Allowed the source directory to be configurable in `.kedro.yml`.
* Added the ability to specify nested parameter values inside your node inputs, e.g. `node(func, "params:a.b", None)`
### DataSets
* Added the following new datasets.

| Type                       | Description                                 | Location                          |
| -------------------------- | ------------------------------------------- | --------------------------------- |
| `pillow.ImageDataSet`      | Work with image files using `Pillow`        | `kedro.extras.datasets.pillow`    |
| `geopandas.GeoJSONDataSet` | Work with geospatial data using `GeoPandas` | `kedro.extras.datasets.geopandas` |
| `api.APIDataSet`           | Work with data from HTTP(S) API requests    | `kedro.extras.datasets.api`       |

* Added `joblib` backend support to `pickle.PickleDataSet`.
* Added versioning support to `MatplotlibWriter` dataset.
* Added the ability to install dependencies for a given dataset with more granularity, e.g. `pip install "kedro[pandas.ParquetDataSet]"`.
* Added the ability to specify extra arguments, e.g. `encoding` or `compression`, for `fsspec.spec.AbstractFileSystem.open()` calls when loading/saving a dataset. See Example 3 under [docs](https://docs.kedro.org/en/0.16.0/04_user_guide/04_data_catalog.html#use-the-data-catalog-with-the-yaml-api).

### Other
* Added `namespace` property on ``Node``, related to the modular pipeline where the node belongs.
* Added an option to enable asynchronous loading inputs and saving outputs in both `SequentialRunner(is_async=True)` and `ParallelRunner(is_async=True)` class.
* Added `MemoryProfiler` transformer.
* Removed the requirement to have all dependencies for a dataset module to use only a subset of the datasets within.
* Added support for `pandas>=1.0`.
* Enabled Python 3.8 compatibility. _Please note that a Spark workflow may be unreliable for this Python version as `pyspark` is not fully-compatible with 3.8 yet._
* Renamed "features" layer to "feature" layer to be consistent with (most) other layers and the [relevant FAQ](https://docs.kedro.org/en/0.16.0/06_resources/01_faq.html#what-is-data-engineering-convention).

## Bug fixes and other changes
* Fixed a bug where a new version created mid-run by an external system caused inconsistencies in the load versions used in the current run.
* Documentation improvements
  * Added instruction in the documentation on how to create a custom runner).
  * Updated contribution process in `CONTRIBUTING.md` - added Developer Workflow.
  * Documented installation of development version of Kedro in the [FAQ section](https://docs.kedro.org/en/0.16.0/06_resources/01_faq.html#how-can-i-use-development-version-of-kedro).
  * Added missing `_exists` method to `MyOwnDataSet` example in 04_user_guide/08_advanced_io.
* Fixed a bug where `PartitionedDataSet` and `IncrementalDataSet` were not working with `s3a` or `s3n` protocol.
* Added ability to read partitioned parquet file from a directory in `pandas.ParquetDataSet`.
* Replaced `functools.lru_cache` with `cachetools.cachedmethod` in `PartitionedDataSet` and `IncrementalDataSet` for per-instance cache invalidation.
* Implemented custom glob function for `SparkDataSet` when running on Databricks.
* Fixed a bug in `SparkDataSet` not allowing for loading data from DBFS in a Windows machine using Databricks-connect.
* Improved the error message for `DataSetNotFoundError` to suggest possible dataset names user meant to type.
* Added the option for contributors to run Kedro tests locally without Spark installation with `make test-no-spark`.
* Added option to lint the project without applying the formatting changes (`kedro lint --check-only`).

## Breaking changes to the API
### Datasets
* Deleted obsolete datasets from `kedro.io`.
* Deleted `kedro.contrib` and `extras` folders.
* Deleted obsolete `CSVBlobDataSet` and `JSONBlobDataSet` dataset types.
* Made `invalidate_cache` method on datasets private.
* `get_last_load_version` and `get_last_save_version` methods are no longer available on `AbstractDataSet`.
* `get_last_load_version` and `get_last_save_version` have been renamed to `resolve_load_version` and `resolve_save_version` on ``AbstractVersionedDataSet``, the results of which are cached.
* The `release()` method on datasets extending ``AbstractVersionedDataSet`` clears the cached load and save version. All custom datasets must call `super()._release()` inside `_release()`.
* ``TextDataSet`` no longer has `load_args` and `save_args`. These can instead be specified under `open_args_load` or `open_args_save` in `fs_args`.
* `PartitionedDataSet` and `IncrementalDataSet` method `invalidate_cache` was made private: `_invalidate_caches`.

### Other
* Removed `KEDRO_ENV_VAR` from `kedro.context` to speed up the CLI run time.
* `Pipeline.name` has been removed in favour of `Pipeline.tag()`.
* Dropped `Pipeline.transform()` in favour of `kedro.pipeline.modular_pipeline.pipeline()` helper function.
* Made constant `PARAMETER_KEYWORDS` private, and moved it from `kedro.pipeline.pipeline` to `kedro.pipeline.modular_pipeline`.
* Layers are no longer part of the dataset object, as they've moved to the `DataCatalog`.
* Python 3.5 is no longer supported by the current and all future versions of Kedro.

### Migration guide from Kedro 0.15.* to 0.16.*

#### General Migration

**reminder** [How do I upgrade Kedro](https://docs.kedro.org/en/0.16.0/06_resources/01_faq.html#how-do-i-upgrade-kedro) covers a few key things to remember when updating any kedro version.

#### Migration for datasets

Since all the datasets (from `kedro.io` and `kedro.contrib.io`) were moved to `kedro/extras/datasets` you must update the type of all datasets in `<project>/conf/base/catalog.yml` file.
Here how it should be changed: `type: <SomeDataSet>` -> `type: <subfolder of kedro/extras/datasets>.<SomeDataSet>` (e.g. `type: CSVDataSet` -> `type: pandas.CSVDataSet`).

In addition, all the specific datasets like `CSVLocalDataSet`, `CSVS3DataSet` etc. were deprecated. Instead, you must use generalized datasets like `CSVDataSet`.
E.g. `type: CSVS3DataSet` -> `type: pandas.CSVDataSet`.

> Note: No changes required if you are using your custom dataset.

#### Migration for Pipeline.transform()
`Pipeline.transform()` has been dropped in favour of the `pipeline()` constructor. The following changes apply:
- Remember to import `from kedro.pipeline import pipeline`
- The `prefix` argument has been renamed to `namespace`
- And `datasets` has been broken down into more granular arguments:
  - `inputs`: Independent inputs to the pipeline
  - `outputs`: Any output created in the pipeline, whether an intermediary dataset or a leaf output
  - `parameters`: `params:...` or `parameters`

As an example, code that used to look like this with the `Pipeline.transform()` constructor:
```python
result = my_pipeline.transform(
    datasets={"input": "new_input", "output": "new_output", "params:x": "params:y"},
    prefix="pre",
)
```

When used with the new `pipeline()` constructor, becomes:
```python
from kedro.pipeline import pipeline

result = pipeline(
    my_pipeline,
    inputs={"input": "new_input"},
    outputs={"output": "new_output"},
    parameters={"params:x": "params:y"},
    namespace="pre",
)
```

#### Migration for decorators, color logger, transformers etc.
Since some modules were moved to other locations you need to update import paths appropriately.
You can find the list of moved files in the [`0.15.6` release notes](https://github.com/kedro-org/kedro/releases/tag/0.15.6) under the section titled `Files with a new location`.

#### Migration for CLI and KEDRO_ENV environment variable
> Note: If you haven't made significant changes to your `kedro_cli.py`, it may be easier to simply copy the updated `kedro_cli.py` `.ipython/profile_default/startup/00-kedro-init.py` and from GitHub or a newly generated project into your old project.

* We've removed `KEDRO_ENV_VAR` from `kedro.context`. To get your existing project template working, you'll need to remove all instances of `KEDRO_ENV_VAR` from your project template:
  - From the imports in `kedro_cli.py` and `.ipython/profile_default/startup/00-kedro-init.py`: `from kedro.context import KEDRO_ENV_VAR, load_context` -> `from kedro.framework.context import load_context`
  - Remove the `envvar=KEDRO_ENV_VAR` line from the click options in `run`, `jupyter_notebook` and `jupyter_lab` in `kedro_cli.py`
  - Replace `KEDRO_ENV_VAR` with `"KEDRO_ENV"` in `_build_jupyter_env`
  - Replace `context = load_context(path, env=os.getenv(KEDRO_ENV_VAR))` with `context = load_context(path)` in `.ipython/profile_default/startup/00-kedro-init.py`

 #### Migration for `kedro build-reqs`

 We have upgraded `pip-tools` which is used by `kedro build-reqs` to 5.x. This `pip-tools` version requires `pip>=20.0`. To upgrade `pip`, please refer to [their documentation](https://pip.pypa.io/en/stable/installing/#upgrading-pip).

## Thanks for supporting contributions
[@foolsgold](https://github.com/foolsgold), [Mani Sarkar](https://github.com/neomatrix369), [Priyanka Shanbhag](https://github.com/priyanka1414), [Luis Blanche](https://github.com/LuisBlanche), [Deepyaman Datta](https://github.com/deepyaman), [Antony Milne](https://github.com/AntonyMilneQB), [Panos Psimatikas](https://github.com/ppsimatikas), [Tam-Sanh Nguyen](https://github.com/tamsanh), [Tomasz Kaczmarczyk](https://github.com/TomaszKaczmarczyk), [Kody Fischer](https://github.com/Klio-Foxtrot187), [Waylon Walker](https://github.com/waylonwalker)

# 0.15.9

## Major features and improvements

## Bug fixes and other changes

* Pinned `fsspec>=0.5.1, <0.7.0` and `s3fs>=0.3.0, <0.4.1` to fix incompatibility issues with their latest release.

## Breaking changes to the API

## Thanks for supporting contributions

# 0.15.8

## Major features and improvements

## Bug fixes and other changes

* Added the additional libraries to our `requirements.txt` so `pandas.CSVDataSet` class works out of box with `pip install kedro`.
* Added `pandas` to our `extra_requires` in `setup.py`.
* Improved the error message when dependencies of a `DataSet` class are missing.

## Breaking changes to the API

## Thanks for supporting contributions

# 0.15.7

## Major features and improvements

* Added in documentation on how to contribute a custom `AbstractDataSet` implementation.

## Bug fixes and other changes

* Fixed the link to the Kedro banner image in the documentation.

## Breaking changes to the API

## Thanks for supporting contributions

# 0.15.6

## Major features and improvements
> _TL;DR_ We're launching [`kedro.extras`](https://github.com/kedro-org/kedro/tree/master/extras), the new home for our revamped series of datasets, decorators and dataset transformers. The datasets in [`kedro.extras.datasets`](https://github.com/kedro-org/kedro/tree/master/extras/datasets) use [`fsspec`](https://filesystem-spec.readthedocs.io/en/latest/) to access a variety of data stores including local file systems, network file systems, cloud object stores (including S3 and GCP), and Hadoop, read more about this [**here**](https://docs.kedro.org/en/0.15.6/04_user_guide/04_data_catalog.html#specifying-the-location-of-the-dataset). The change will allow [#178](https://github.com/kedro-org/kedro/issues/178) to happen in the next major release of Kedro.

An example of this new system can be seen below, loading the CSV `SparkDataSet` from S3:

```yaml
weather:
  type: spark.SparkDataSet  # Observe the specified type, this  affects all datasets
  filepath: s3a://your_bucket/data/01_raw/weather*  # filepath uses fsspec to indicate the file storage system
  credentials: dev_s3
  file_format: csv
```

You can also load data incrementally whenever it is dumped into a directory with the extension to [`PartionedDataSet`](https://docs.kedro.org/en/0.15.6/04_user_guide/08_advanced_io.html#partitioned-dataset), a feature that allows you to load a directory of files. The [`IncrementalDataSet`](https://docs.kedro.org/en/0.15.6/04_user_guide/08_advanced_io.html#incremental-loads-with-incrementaldataset) stores the information about the last processed partition in a `checkpoint`, read more about this feature [**here**](https://docs.kedro.org/en/0.15.6/04_user_guide/08_advanced_io.html#incremental-loads-with-incrementaldataset).

### New features

* Added `layer` attribute for datasets in `kedro.extras.datasets` to specify the name of a layer according to [data engineering convention](https://docs.kedro.org/en/0.15.6/06_resources/01_faq.html#what-is-data-engineering-convention), this feature will be passed to [`kedro-viz`](https://github.com/kedro-org/kedro-viz) in future releases.
* Enabled loading a particular version of a dataset in Jupyter Notebooks and iPython, using `catalog.load("dataset_name", version="<2019-12-13T15.08.09.255Z>")`.
* Added property `run_id` on `ProjectContext`, used for versioning using the [`Journal`](https://docs.kedro.org/en/0.15.6/04_user_guide/13_journal.html). To customise your journal `run_id` you can override the private method `_get_run_id()`.
* Added the ability to install all optional kedro dependencies via `pip install "kedro[all]"`.
* Modified the `DataCatalog`'s load order for datasets, loading order is the following:
  - `kedro.io`
  - `kedro.extras.datasets`
  - Import path, specified in `type`
* Added an optional `copy_mode` flag to `CachedDataSet` and `MemoryDataSet` to specify (`deepcopy`, `copy` or `assign`) the copy mode to use when loading and saving.

### New Datasets

| Type                             | Description                                                                                                                                      | Location                            |
| -------------------------------- | ------------------------------------------------------------------------------------------------------------------------------------------------ | ----------------------------------- |
| `dask.ParquetDataSet`            | Handles parquet datasets using Dask                                                                                                              | `kedro.extras.datasets.dask`        |
| `pickle.PickleDataSet`           | Work with Pickle files using [`fsspec`](https://filesystem-spec.readthedocs.io/en/latest/) to communicate with the underlying filesystem         | `kedro.extras.datasets.pickle`      |
| `pandas.CSVDataSet`              | Work with CSV files using [`fsspec`](https://filesystem-spec.readthedocs.io/en/latest/) to communicate with the underlying filesystem            | `kedro.extras.datasets.pandas`      |
| `pandas.TextDataSet`             | Work with text files using [`fsspec`](https://filesystem-spec.readthedocs.io/en/latest/) to communicate with the underlying filesystem           | `kedro.extras.datasets.pandas`      |
| `pandas.ExcelDataSet`            | Work with Excel files using [`fsspec`](https://filesystem-spec.readthedocs.io/en/latest/) to communicate with the underlying filesystem          | `kedro.extras.datasets.pandas`      |
| `pandas.HDFDataSet`              | Work with HDF using [`fsspec`](https://filesystem-spec.readthedocs.io/en/latest/) to communicate with the underlying filesystem                  | `kedro.extras.datasets.pandas`      |
| `yaml.YAMLDataSet`               | Work with YAML files using [`fsspec`](https://filesystem-spec.readthedocs.io/en/latest/) to communicate with the underlying filesystem           | `kedro.extras.datasets.yaml`        |
| `matplotlib.MatplotlibWriter`    | Save with Matplotlib images using [`fsspec`](https://filesystem-spec.readthedocs.io/en/latest/) to communicate with the underlying filesystem    | `kedro.extras.datasets.matplotlib`  |
| `networkx.NetworkXDataSet`       | Work with NetworkX files using [`fsspec`](https://filesystem-spec.readthedocs.io/en/latest/) to communicate with the underlying filesystem       | `kedro.extras.datasets.networkx`    |
| `biosequence.BioSequenceDataSet` | Work with bio-sequence objects using [`fsspec`](https://filesystem-spec.readthedocs.io/en/latest/) to communicate with the underlying filesystem | `kedro.extras.datasets.biosequence` |
| `pandas.GBQTableDataSet`         | Work with Google BigQuery                                                                                                                        | `kedro.extras.datasets.pandas`      |
| `pandas.FeatherDataSet`          | Work with feather files using [`fsspec`](https://filesystem-spec.readthedocs.io/en/latest/) to communicate with the underlying filesystem        | `kedro.extras.datasets.pandas`      |
| `IncrementalDataSet`             | Inherit from `PartitionedDataSet` and remembers the last processed partition                                                                     | `kedro.io`                          |

### Files with a new location

| Type                                                                 | New Location                                 |
| -------------------------------------------------------------------- | -------------------------------------------- |
| `JSONDataSet`                                                        | `kedro.extras.datasets.pandas`               |
| `CSVBlobDataSet`                                                     | `kedro.extras.datasets.pandas`               |
| `JSONBlobDataSet`                                                    | `kedro.extras.datasets.pandas`               |
| `SQLTableDataSet`                                                    | `kedro.extras.datasets.pandas`               |
| `SQLQueryDataSet`                                                    | `kedro.extras.datasets.pandas`               |
| `SparkDataSet`                                                       | `kedro.extras.datasets.spark`                |
| `SparkHiveDataSet`                                                   | `kedro.extras.datasets.spark`                |
| `SparkJDBCDataSet`                                                   | `kedro.extras.datasets.spark`                |
| `kedro/contrib/decorators/retry.py`                                  | `kedro/extras/decorators/retry_node.py`      |
| `kedro/contrib/decorators/memory_profiler.py`                        | `kedro/extras/decorators/memory_profiler.py` |
| `kedro/contrib/io/transformers/transformers.py`                      | `kedro/extras/transformers/time_profiler.py` |
| `kedro/contrib/colors/logging/color_logger.py`                       | `kedro/extras/logging/color_logger.py`       |
| `extras/ipython_loader.py`                                           | `tools/ipython/ipython_loader.py`            |
| `kedro/contrib/io/cached/cached_dataset.py`                          | `kedro/io/cached_dataset.py`                 |
| `kedro/contrib/io/catalog_with_default/data_catalog_with_default.py` | `kedro/io/data_catalog_with_default.py`      |
| `kedro/contrib/config/templated_config.py`                           | `kedro/config/templated_config.py`           |

## Upcoming deprecations

| Category                  | Type                                                           |
| ------------------------- | -------------------------------------------------------------- |
| **Datasets**              | `BioSequenceLocalDataSet`                                      |
|                           | `CSVGCSDataSet`                                                |
|                           | `CSVHTTPDataSet`                                               |
|                           | `CSVLocalDataSet`                                              |
|                           | `CSVS3DataSet`                                                 |
|                           | `ExcelLocalDataSet`                                            |
|                           | `FeatherLocalDataSet`                                          |
|                           | `JSONGCSDataSet`                                               |
|                           | `JSONLocalDataSet`                                             |
|                           | `HDFLocalDataSet`                                              |
|                           | `HDFS3DataSet`                                                 |
|                           | `kedro.contrib.io.cached.CachedDataSet`                        |
|                           | `kedro.contrib.io.catalog_with_default.DataCatalogWithDefault` |
|                           | `MatplotlibLocalWriter`                                        |
|                           | `MatplotlibS3Writer`                                           |
|                           | `NetworkXLocalDataSet`                                         |
|                           | `ParquetGCSDataSet`                                            |
|                           | `ParquetLocalDataSet`                                          |
|                           | `ParquetS3DataSet`                                             |
|                           | `PickleLocalDataSet`                                           |
|                           | `PickleS3DataSet`                                              |
|                           | `TextLocalDataSet`                                             |
|                           | `YAMLLocalDataSet`                                             |
| **Decorators**            | `kedro.contrib.decorators.memory_profiler`                     |
|                           | `kedro.contrib.decorators.retry`                               |
|                           | `kedro.contrib.decorators.pyspark.spark_to_pandas`             |
|                           | `kedro.contrib.decorators.pyspark.pandas_to_spark`             |
| **Transformers**          | `kedro.contrib.io.transformers.transformers`                   |
| **Configuration Loaders** | `kedro.contrib.config.TemplatedConfigLoader`                   |

## Bug fixes and other changes
* Added the option to set/overwrite params in `config.yaml` using YAML dict style instead of string CLI formatting only.
* Kedro CLI arguments `--node` and `--tag` support comma-separated values, alternative methods will be deprecated in future releases.
* Fixed a bug in the `invalidate_cache` method of `ParquetGCSDataSet` and `CSVGCSDataSet`.
* `--load-version` now won't break if version value contains a colon.
* Enabled running `node`s with duplicate inputs.
* Improved error message when empty credentials are passed into `SparkJDBCDataSet`.
* Fixed bug that caused an empty project to fail unexpectedly with ImportError in `template/.../pipeline.py`.
* Fixed bug related to saving dataframe with categorical variables in table mode using `HDFS3DataSet`.
* Fixed bug that caused unexpected behavior when using `from_nodes` and `to_nodes` in pipelines using transcoding.
* Credentials nested in the dataset config are now also resolved correctly.
* Bumped minimum required pandas version to 0.24.0 to make use of `pandas.DataFrame.to_numpy` (recommended alternative to `pandas.DataFrame.values`).
* Docs improvements.
* `Pipeline.transform` skips modifying node inputs/outputs containing `params:` or `parameters` keywords.
* Support for `dataset_credentials` key in the credentials for `PartitionedDataSet` is now deprecated. The dataset credentials should be specified explicitly inside the dataset config.
* Datasets can have a new `confirm` function which is called after a successful node function execution if the node contains `confirms` argument with such dataset name.
* Make the resume prompt on pipeline run failure use `--from-nodes` instead of `--from-inputs` to avoid unnecessarily re-running nodes that had already executed.
* When closed, Jupyter notebook kernels are automatically terminated after 30 seconds of inactivity by default. Use `--idle-timeout` option to update it.
* Added `kedro-viz` to the Kedro project template `requirements.txt` file.
* Removed the `results` and `references` folder from the project template.
* Updated contribution process in `CONTRIBUTING.md`.

## Breaking changes to the API
* Existing `MatplotlibWriter` dataset in `contrib` was renamed to `MatplotlibLocalWriter`.
* `kedro/contrib/io/matplotlib/matplotlib_writer.py` was renamed to `kedro/contrib/io/matplotlib/matplotlib_local_writer.py`.
* `kedro.contrib.io.bioinformatics.sequence_dataset.py` was renamed to `kedro.contrib.io.bioinformatics.biosequence_local_dataset.py`.

## Thanks for supporting contributions
[Andrii Ivaniuk](https://github.com/andrii-ivaniuk), [Jonas Kemper](https://github.com/jonasrk), [Yuhao Zhu](https://github.com/yhzqb), [Balazs Konig](https://github.com/BalazsKonigQB), [Pedro Abreu](https://github.com/PedroAbreuQB), [Tam-Sanh Nguyen](https://github.com/tamsanh), [Peter Zhao](https://github.com/zxpeter), [Deepyaman Datta](https://github.com/deepyaman), [Florian Roessler](https://github.com/fdroessler/), [Miguel Rodriguez Gutierrez](https://github.com/MigQ2)

# 0.15.5

## Major features and improvements
* New CLI commands and command flags:
  - Load multiple `kedro run` CLI flags from a configuration file with the `--config` flag (e.g. `kedro run --config run_config.yml`)
  - Run parametrised pipeline runs with the `--params` flag (e.g. `kedro run --params param1:value1,param2:value2`).
  - Lint your project code using the `kedro lint` command, your project is linted with [`black`](https://github.com/psf/black) (Python 3.6+), [`flake8`](https://gitlab.com/pycqa/flake8) and [`isort`](https://github.com/PyCQA/isort).
* Load specific environments with Jupyter notebooks using `KEDRO_ENV` which will globally set `run`, `jupyter notebook` and `jupyter lab` commands using environment variables.
* Added the following datasets:
  - `CSVGCSDataSet` dataset in `contrib` for working with CSV files in Google Cloud Storage.
  - `ParquetGCSDataSet` dataset in `contrib` for working with Parquet files in Google Cloud Storage.
  - `JSONGCSDataSet` dataset in `contrib` for working with JSON files in Google Cloud Storage.
  - `MatplotlibS3Writer` dataset in `contrib` for saving Matplotlib images to S3.
  - `PartitionedDataSet` for working with datasets split across multiple files.
  - `JSONDataSet` dataset for working with JSON files that uses [`fsspec`](https://filesystem-spec.readthedocs.io/en/latest/) to communicate with the underlying filesystem. It doesn't support `http(s)` protocol for now.
* Added `s3fs_args` to all S3 datasets.
* Pipelines can be deducted with `pipeline1 - pipeline2`.

## Bug fixes and other changes
* `ParallelRunner` now works with `SparkDataSet`.
* Allowed the use of nulls in `parameters.yml`.
* Fixed an issue where `%reload_kedro` wasn't reloading all user modules.
* Fixed `pandas_to_spark` and `spark_to_pandas` decorators to work with functions with kwargs.
* Fixed a bug where `kedro jupyter notebook` and `kedro jupyter lab` would run a different Jupyter installation to the one in the local environment.
* Implemented Databricks-compatible dataset versioning for `SparkDataSet`.
* Fixed a bug where `kedro package` would fail in certain situations where `kedro build-reqs` was used to generate `requirements.txt`.
* Made `bucket_name` argument optional for the following datasets: `CSVS3DataSet`, `HDFS3DataSet`, `PickleS3DataSet`, `contrib.io.parquet.ParquetS3DataSet`, `contrib.io.gcs.JSONGCSDataSet` - bucket name can now be included into the filepath along with the filesystem protocol (e.g. `s3://bucket-name/path/to/key.csv`).
* Documentation improvements and fixes.

## Breaking changes to the API
* Renamed entry point for running pip-installed projects to `run_package()` instead of `main()` in `src/<package>/run.py`.
* `bucket_name` key has been removed from the string representation of the following datasets: `CSVS3DataSet`, `HDFS3DataSet`, `PickleS3DataSet`, `contrib.io.parquet.ParquetS3DataSet`, `contrib.io.gcs.JSONGCSDataSet`.
* Moved the `mem_profiler` decorator to `contrib` and separated the `contrib` decorators so that dependencies are modular. You may need to update your import paths, for example the pyspark decorators should be imported as `from kedro.contrib.decorators.pyspark import <pyspark_decorator>` instead of `from kedro.contrib.decorators import <pyspark_decorator>`.

## Thanks for supporting contributions
[Sheldon Tsen](https://github.com/sheldontsen-qb), [@roumail](https://github.com/roumail), [Karlson Lee](https://github.com/i25959341), [Waylon Walker](https://github.com/WaylonWalker), [Deepyaman Datta](https://github.com/deepyaman), [Giovanni](https://github.com/plauto), [Zain Patel](https://github.com/mzjp2)

# 0.15.4

## Major features and improvements
* `kedro jupyter` now gives the default kernel a sensible name.
* `Pipeline.name` has been deprecated in favour of `Pipeline.tags`.
* Reuse pipelines within a Kedro project using `Pipeline.transform`, it simplifies dataset and node renaming.
* Added Jupyter Notebook line magic (`%run_viz`) to run `kedro viz` in a Notebook cell (requires [`kedro-viz`](https://github.com/kedro-org/kedro-viz) version 3.0.0 or later).
* Added the following datasets:
  - `NetworkXLocalDataSet` in `kedro.contrib.io.networkx` to load and save local graphs (JSON format) via NetworkX. (by [@josephhaaga](https://github.com/josephhaaga))
  - `SparkHiveDataSet` in `kedro.contrib.io.pyspark.SparkHiveDataSet` allowing usage of Spark and insert/upsert on non-transactional Hive tables.
* `kedro.contrib.config.TemplatedConfigLoader` now supports name/dict key templating and default values.

## Bug fixes and other changes
* `get_last_load_version()` method for versioned datasets now returns exact last load version if the dataset has been loaded at least once and `None` otherwise.
* Fixed a bug in `_exists` method for versioned `SparkDataSet`.
* Enabled the customisation of the ExcelWriter in `ExcelLocalDataSet` by specifying options under `writer` key in `save_args`.
* Fixed a bug in IPython startup script, attempting to load context from the incorrect location.
* Removed capping the length of a dataset's string representation.
* Fixed `kedro install` command failing on Windows if `src/requirements.txt` contains a different version of Kedro.
* Enabled passing a single tag into a node or a pipeline without having to wrap it in a list (i.e. `tags="my_tag"`).

## Breaking changes to the API
* Removed `_check_paths_consistency()` method from `AbstractVersionedDataSet`. Version consistency check is now done in `AbstractVersionedDataSet.save()`. Custom versioned datasets should modify `save()` method implementation accordingly.

## Thanks for supporting contributions
[Joseph Haaga](https://github.com/josephhaaga), [Deepyaman Datta](https://github.com/deepyaman), [Joost Duisters](https://github.com/JoostDuisters), [Zain Patel](https://github.com/mzjp2), [Tom Vigrass](https://github.com/tomvigrass)

# 0.15.3

## Bug Fixes and other changes
* Narrowed the requirements for `PyTables` so that we maintain support for Python 3.5.

# 0.15.2

## Major features and improvements
* Added `--load-version`, a `kedro run` argument that allows you run the pipeline with a particular load version of a dataset.
* Support for modular pipelines in `src/`, break the pipeline into isolated parts with reusability in mind.
* Support for multiple pipelines, an ability to have multiple entry point pipelines and choose one with `kedro run --pipeline NAME`.
* Added a `MatplotlibWriter` dataset in `contrib` for saving Matplotlib images.
* An ability to template/parameterize configuration files with `kedro.contrib.config.TemplatedConfigLoader`.
* Parameters are exposed as a context property for ease of access in iPython / Jupyter Notebooks with `context.params`.
* Added `max_workers` parameter for ``ParallelRunner``.

## Bug fixes and other changes
* Users will override the `_get_pipeline` abstract method in `ProjectContext(KedroContext)` in `run.py` rather than the `pipeline` abstract property. The `pipeline` property is not abstract anymore.
* Improved an error message when versioned local dataset is saved and unversioned path already exists.
* Added `catalog` global variable to `00-kedro-init.py`, allowing you to load datasets with `catalog.load()`.
* Enabled tuples to be returned from a node.
* Disallowed the ``ConfigLoader`` loading the same file more than once, and deduplicated the `conf_paths` passed in.
* Added a `--open` flag to `kedro build-docs` that opens the documentation on build.
* Updated the ``Pipeline`` representation to include name of the pipeline, also making it readable as a context property.
* `kedro.contrib.io.pyspark.SparkDataSet` and `kedro.contrib.io.azure.CSVBlobDataSet` now support versioning.

## Breaking changes to the API
* `KedroContext.run()` no longer accepts `catalog` and `pipeline` arguments.
* `node.inputs` now returns the node's inputs in the order required to bind them properly to the node's function.

## Thanks for supporting contributions
[Deepyaman Datta](https://github.com/deepyaman), [Luciano Issoe](https://github.com/Lucianois), [Joost Duisters](https://github.com/JoostDuisters), [Zain Patel](https://github.com/mzjp2), [William Ashford](https://github.com/williamashfordQB), [Karlson Lee](https://github.com/i25959341)

# 0.15.1

## Major features and improvements
* Extended `versioning` support to cover the tracking of environment setup, code and datasets.
* Added the following datasets:
  - `FeatherLocalDataSet` in `contrib` for usage with pandas. (by [@mdomarsaleem](https://github.com/mdomarsaleem))
* Added `get_last_load_version` and `get_last_save_version` to `AbstractVersionedDataSet`.
* Implemented `__call__` method on `Node` to allow for users to execute `my_node(input1=1, input2=2)` as an alternative to `my_node.run(dict(input1=1, input2=2))`.
* Added new `--from-inputs` run argument.

## Bug fixes and other changes
* Fixed a bug in `load_context()` not loading context in non-Kedro Jupyter Notebooks.
* Fixed a bug in `ConfigLoader.get()` not listing nested files for `**`-ending glob patterns.
* Fixed a logging config error in Jupyter Notebook.
* Updated documentation in `03_configuration` regarding how to modify the configuration path.
* Documented the architecture of Kedro showing how we think about library, project and framework components.
* `extras/kedro_project_loader.py` renamed to `extras/ipython_loader.py` and now runs any IPython startup scripts without relying on the Kedro project structure.
* Fixed TypeError when validating partial function's signature.
* After a node failure during a pipeline run, a resume command will be suggested in the logs. This command will not work if the required inputs are MemoryDataSets.

## Breaking changes to the API

## Thanks for supporting contributions
[Omar Saleem](https://github.com/mdomarsaleem), [Mariana Silva](https://github.com/marianansilva), [Anil Choudhary](https://github.com/aniryou), [Craig](https://github.com/cfranklin11)

# 0.15.0

## Major features and improvements
* Added `KedroContext` base class which holds the configuration and Kedro's main functionality (catalog, pipeline, config, runner).
* Added a new CLI command `kedro jupyter convert` to facilitate converting Jupyter Notebook cells into Kedro nodes.
* Added support for `pip-compile` and new Kedro command `kedro build-reqs` that generates `requirements.txt` based on `requirements.in`.
* Running `kedro install` will install packages to conda environment if `src/environment.yml` exists in your project.
* Added a new `--node` flag to `kedro run`, allowing users to run only the nodes with the specified names.
* Added new `--from-nodes` and `--to-nodes` run arguments, allowing users to run a range of nodes from the pipeline.
* Added prefix `params:` to the parameters specified in `parameters.yml` which allows users to differentiate between their different parameter node inputs and outputs.
* Jupyter Lab/Notebook now starts with only one kernel by default.
* Added the following datasets:
  -  `CSVHTTPDataSet` to load CSV using HTTP(s) links.
  - `JSONBlobDataSet` to load json (-delimited) files from Azure Blob Storage.
  - `ParquetS3DataSet` in `contrib` for usage with pandas. (by [@mmchougule](https://github.com/mmchougule))
  - `CachedDataSet` in `contrib` which will cache data in memory to avoid io/network operations. It will clear the cache once a dataset is no longer needed by a pipeline. (by [@tsanikgr](https://github.com/tsanikgr))
  - `YAMLLocalDataSet` in `contrib` to load and save local YAML files. (by [@Minyus](https://github.com/Minyus))

## Bug fixes and other changes
* Documentation improvements including instructions on how to initialise a Spark session using YAML configuration.
* `anyconfig` default log level changed from `INFO` to `WARNING`.
* Added information on installed plugins to `kedro info`.
* Added style sheets for project documentation, so the output of `kedro build-docs` will resemble the style of `kedro docs`.

## Breaking changes to the API
* Simplified the Kedro template in `run.py` with the introduction of `KedroContext` class.
* Merged `FilepathVersionMixIn` and `S3VersionMixIn` under one abstract class `AbstractVersionedDataSet` which extends`AbstractDataSet`.
* `name` changed to be a keyword-only argument for `Pipeline`.
* `CSVLocalDataSet` no longer supports URLs. `CSVHTTPDataSet` supports URLs.

### Migration guide from Kedro 0.14.* to Kedro 0.15.0
#### Migration for Kedro project template
This guide assumes that:
  * The framework specific code has not been altered significantly
  * Your project specific code is stored in the dedicated python package under `src/`.

The breaking changes were introduced in the following project template files:
- `<project-name>/.ipython/profile_default/startup/00-kedro-init.py`
- `<project-name>/kedro_cli.py`
- `<project-name>/src/tests/test_run.py`
- `<project-name>/src/<python_package>/run.py`
- `<project-name>/.kedro.yml` (new file)

The easiest way to migrate your project from Kedro 0.14.* to Kedro 0.15.0 is to create a new project (by using `kedro new`) and move code and files bit by bit as suggested in the detailed guide below:

1. Create a new project with the same name by running `kedro new`

2. Copy the following folders to the new project:
 - `results/`
 - `references/`
 - `notebooks/`
 - `logs/`
 - `data/`
 - `conf/`

3. If you customised your `src/<package>/run.py`, make sure you apply the same customisations to `src/<package>/run.py`
 - If you customised `get_config()`, you can override `config_loader` property in `ProjectContext` derived class
 - If you customised `create_catalog()`, you can override `catalog()` property in `ProjectContext` derived class
 - If you customised `run()`, you can override `run()` method in `ProjectContext` derived class
 - If you customised default `env`, you can override it in `ProjectContext` derived class or pass it at construction. By default, `env` is `local`.
 - If you customised default `root_conf`, you can override `CONF_ROOT` attribute in `ProjectContext` derived class. By default, `KedroContext` base class has `CONF_ROOT` attribute set to `conf`.

4. The following syntax changes are introduced in ipython or Jupyter notebook/labs:
 - `proj_dir` -> `context.project_path`
 - `proj_name` -> `context.project_name`
 - `conf` -> `context.config_loader`.
 - `io` -> `context.catalog` (e.g., `io.load()` -> `context.catalog.load()`)

5. If you customised your `kedro_cli.py`, you need to apply the same customisations to your `kedro_cli.py` in the new project.

6. Copy the contents of the old project's `src/requirements.txt` into the new project's `src/requirements.in` and, from the project root directory, run the `kedro build-reqs` command in your terminal window.

#### Migration for versioning custom dataset classes

If you defined any custom dataset classes which support versioning in your project, you need to apply the following changes:

1. Make sure your dataset inherits from `AbstractVersionedDataSet` only.
2. Call `super().__init__()` with the appropriate arguments in the dataset's `__init__`. If storing on local filesystem, providing the filepath and the version is enough. Otherwise, you should also pass in an `exists_function` and a `glob_function` that emulate `exists` and `glob` in a different filesystem (see `CSVS3DataSet` as an example).
3. Remove setting of the `_filepath` and `_version` attributes in the dataset's `__init__`, as this is taken care of in the base abstract class.
4. Any calls to `_get_load_path` and `_get_save_path` methods should take no arguments.
5. Ensure you convert the output of `_get_load_path` and `_get_save_path` appropriately, as these now return [`PurePath`s](https://docs.python.org/3/library/pathlib.html#pure-paths) instead of strings.
6. Make sure `_check_paths_consistency` is called with [`PurePath`s](https://docs.python.org/3/library/pathlib.html#pure-paths) as input arguments, instead of strings.

These steps should have brought your project to Kedro 0.15.0. There might be some more minor tweaks needed as every project is unique, but now you have a pretty solid base to work with. If you run into any problems, please consult the [Kedro documentation](https://docs.kedro.org).

## Thanks for supporting contributions
[Dmitry Vukolov](https://github.com/dvukolov), [Jo Stichbury](https://github.com/stichbury), [Angus Williams](https://github.com/awqb), [Deepyaman Datta](https://github.com/deepyaman), [Mayur Chougule](https://github.com/mmchougule), [Marat Kopytjuk](https://github.com/kopytjuk), [Evan Miller](https://github.com/evanmiller29), [Yusuke Minami](https://github.com/Minyus)

# 0.14.3

## Major features and improvements
* Tab completion for catalog datasets in `ipython` or `jupyter` sessions. (Thank you [@datajoely](https://github.com/datajoely) and [@WaylonWalker](https://github.com/WaylonWalker))
* Added support for transcoding, an ability to decouple loading/saving mechanisms of a dataset from its storage location, denoted by adding '@' to the dataset name.
* Datasets have a new `release` function that instructs them to free any cached data. The runners will call this when the dataset is no longer needed downstream.

## Bug fixes and other changes
* Add support for pipeline nodes made up from partial functions.
* Expand user home directory `~` for TextLocalDataSet (see issue #19).
* Add a `short_name` property to `Node`s for a display-friendly (but not necessarily unique) name.
* Add Kedro project loader for IPython: `extras/kedro_project_loader.py`.
* Fix source file encoding issues with Python 3.5 on Windows.
* Fix local project source not having priority over the same source installed as a package, leading to local updates not being recognised.

## Breaking changes to the API
* Remove the max_loads argument from the `MemoryDataSet` constructor and from the `AbstractRunner.create_default_data_set` method.

## Thanks for supporting contributions
[Joel Schwarzmann](https://github.com/datajoely), [Alex Kalmikov](https://github.com/kalexqb)

# 0.14.2

## Major features and improvements
* Added Data Set transformer support in the form of AbstractTransformer and DataCatalog.add_transformer.

## Breaking changes to the API
* Merged the `ExistsMixin` into `AbstractDataSet`.
* `Pipeline.node_dependencies` returns a dictionary keyed by node, with sets of parent nodes as values; `Pipeline` and `ParallelRunner` were refactored to make use of this for topological sort for node dependency resolution and running pipelines respectively.
* `Pipeline.grouped_nodes` returns a list of sets, rather than a list of lists.

## Thanks for supporting contributions

[Darren Gallagher](https://github.com/dazzag24), [Zain Patel](https://github.com/mzjp2)

# 0.14.1

## Major features and improvements
* New I/O module `HDFS3DataSet`.

## Bug fixes and other changes
* Improved API docs.
* Template `run.py` will throw a warning instead of error if `credentials.yml`
  is not present.

## Breaking changes to the API
None


# 0.14.0

The initial release of Kedro.


## Thanks for supporting contributions

Jo Stichbury, Aris Valtazanos, Fabian Peters, Guilherme Braccialli, Joel Schwarzmann, Miguel Beltre, Mohammed ElNabawy, Deepyaman Datta, Shubham Agrawal, Oleg Andreyev, Mayur Chougule, William Ashford, Ed Cannon, Nikhilesh Nukala, Sean Bailey, Vikram Tegginamath, Thomas Huijskens, Musa Bilal

We are also grateful to everyone who advised and supported us, filed issues or helped resolve them, asked and answered questions and were part of inspiring discussions.<|MERGE_RESOLUTION|>--- conflicted
+++ resolved
@@ -47,11 +47,8 @@
 * Enabled pluggy tracing only when logging level is set to `DEBUG` to speed up the execution of project runs.
 
 ## Upcoming deprecations for Kedro 1.0.0
-<<<<<<< HEAD
 * Added a deprecation warning for catalog CLI commands. The following commands will be replaced with their alternatives - `kedro catalog rank`, `kedro catalog list`, `kedro catalog resolve` and the `kedro catalog create` command will be removed.
 * Added a deprecation warning for `KedroDataCatalog` that will replace `DataCatalog` while adopting the original `DataCatalog` name.
-=======
->>>>>>> 203cf2f2
 * Add deprecation warning for `--namespace` option for `kedro run`. It will be replaced with `--namespaces` option which will allow for running multiple namespaces together.
 * The `modular_pipeline` module is deprecated and will be removed in Kedro 1.0.0. Use the `pipeline` module instead.
 
